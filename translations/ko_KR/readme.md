<<<<<<< HEAD
# 자연스럽고 일관성 있게 자바스크립트 코딩하는 원칙

## 이 문서는 계속 바뀝니다. 주변의 코드를 더 낫게 만들기 위한 좋은 아이디어가 있으시면 알려주세요. Github에서 fork, clone, branch, commit, push, pull request 하는 방법으로 참여해 보세요.

* Rick Waldron [@rwaldron](http://twitter.com/rwaldron), [github](https://github.com/rwldrn)
* Mathias Bynens [@mathias](http://twitter.com/mathias), [github](https://github.com/mathiasbynens)
* Schalk Neethling [@ossreleasefeed](http://twitter.com/ossreleasefeed), [github](https://github.com/ossreleasefeed/)
* Kit Cambridge  [@kitcambridge](http://twitter.com/kitcambridge), [github](https://github.com/kitcambridge)
* Raynos  [github](https://github.com/Raynos)
* Matias Arriola [@MatiasArriola](https://twitter.com/MatiasArriola), [github](https://github.com/MatiasArriola/)
* John Fischer [@jfroffice](https://twitter.com/jfroffice), [github](https://github.com/jfroffice/)
* Idan Gazit [@idangazit](http://twitter.com/idangazit), [github](https://github.com/idangazit)
* Leo Balter [@leobalter](http://twitter.com/leobalter), [github](https://github.com/leobalter)
* Breno Oliveira [@garu_rj](http://twitter.com/garu_rj), [github](https://github.com/garu)
* Leo Beto Souza [@leobetosouza](http://twitter.com/leobetosouza), [github](https://github.com/leobetosouza)
* Ryuichi Okumura [@okuryu](http://twitter.com/okuryu), [github](https://github.com/okuryu)
* Pascal Precht [@PascalPrecht](http://twitter.com/PascalPrecht), [github](https://github.com/pascalprecht)
* EngForDev [engfordev](http://www.opentutorials.org/course/167/1363) - Hwan Min Hong / MinTaek Kwon [@leoinsight](http://twitter.com/leoinsight) / Tw Shim [@marocchino](http://twitter.com/marocchino), [github](https://github.com/marocchino) / Nassol Kim [@nassol99](http://twitter.com/nassol99), [github](https://github.com/nassol) / Juntai Park [@rkJun](http://twitter.com/rkJun), [github](https://github.com/rkJun) / Minkyu Shim / Gangmin Won / Justin Yoo [@justinchronicle](http://twitter.com/justinchronicle) / Daeyup Lee
* Marco Trulla [@marcotrulla](http://twitter.com/marcotrulla), [github](https://github.com/Ragnarokkr)
* Alex Navasardyan [@alexnavasardyan](http://twitter.com/alexnavasardyan), [github](https://github.com/2k00l)
* Mihai Paun [@mihaipaun](http://twitter.com/mihaipaun), [github](https://github.com/mihaipaun)
* Evgeny Mandrikov [@\_godin\_](http://twitter.com/_godin_), [github](https://github.com/Godin)
* Sofish Lin [@sofish](http://twitter.com/sofish), [github](https://github.com/sofish)
* Дејан Димић [@dejan_dimic](http://twitter.com/dejan_dimic), [github](https://github.com/rubystream)
* Miloš Gavrilović [@gavrisimo](http://twitter.com/gavrisimo), [github](https://github.com/gavrisimo)

## 코드 기반에 있는 모든 코드는 마치 한 사람이 작성한 것처럼 보여야 합니다. 많은 사람이 코드 작성에 참여했더라도 말이죠.

### 제가 원저자인 프로젝트의 코드를 작성할 때는 몇 가지 원칙을 따르는데요, 아래의 목록에 그 원칙들을 나열하였습니다. 이 프로젝트의 코드작성에 참여할 때에는 다음의 가이드라인을 따라야 합니다.

### 다른 사람들에게 제 코드 작성 스타일을 따르라고 강요하려는 의도는 아닙니다. 이미 준수하는 코드작성 스타일이 있다면, 그것을 따라야 하겠지요.


<!--> ### "Arguments over style are pointless. There should be a style guide, and you should follow it"-->
> ### "스타일에 관한 논쟁은 무의미하다. 스타일 가이드가 있을테니, 거기에 따르기만 해라"
>_Rebecca_ _Murphey_

&nbsp;

> ### "성공적인 프로젝트의 멋진 일원이 되기 위해서는 여러분 마음대로 코드를 작성하는 것이 나쁜 생각™임을 깨닫는 것이지요. 수천만 사람들이 여러분의 코드를 사용한다면, 가장 명확하게 코딩해야 합니다. 언어 명세가 허용하는 한 가장 똑똑한 코드를 만들겠다는 당신의 개인적인 선호에 따라서가 아니라"
>_Idan_ _Gazit_


## 번역

* [ORIGINAL](https://github.com/rwldrn/idiomatic.js/)
* [German](https://github.com/rwldrn/idiomatic.js/tree/master/translations/de_DE)
* [French](https://github.com/rwldrn/idiomatic.js/tree/master/translations/fr_FR)
* [Spanish](https://github.com/rwldrn/idiomatic.js/tree/master/translations/es_ES)
* [Portuguese - Brazil](https://github.com/rwldrn/idiomatic.js/tree/master/translations/pt_BR)
* [Korean](https://github.com/rwldrn/idiomatic.js/tree/master/translations/ko_KR)
* [Japanese](https://github.com/rwldrn/idiomatic.js/tree/master/translations/ja_JP)
* [Italian](https://github.com/rwldrn/idiomatic.js/tree/master/translations/it_IT)
* [Russian](https://github.com/rwldrn/idiomatic.js/tree/master/translations/ru_RU)
* [Romanian](https://github.com/rwldrn/idiomatic.js/tree/master/translations/ro_RO)
* [简体中文](https://github.com/rwldrn/idiomatic.js/tree/master/translations/zh_CN)
* [Serbian - cyrilic alphabet](https://github.com/rwldrn/idiomatic.js/tree/master/translations/ср_СР)
* [Serbian - latin aplphabet](https://github.com/rwldrn/idiomatic.js/tree/master/translations/sr_SR)

## 관련은 없지만, 중요한 자료:

### 코드 품질: 멋진 툴들, 리소스 & 참고자료

 * [JavaScript Plugin](http://docs.codehaus.org/display/SONAR/JavaScript+Plugin) for [Sonar](http://www.sonarsource.org/)
 * [Plato](https://github.com/jsoverson/plato)
 * [jsPerf](http://jsperf.com/)
 * [jsFiddle](http://jsfiddle.net/)
 * [jsbin](http://jsbin.com/)
 * [JavaScript Lint (JSL)](http://javascriptlint.com/)
 * [jshint](http://jshint.com/)
 * [jslint](http://jslint.org/)


## 똑똑해지기

### [Annotated ECMAScript 5.1](http://es5.github.com/)
### [EcmaScript Language Specification, 5.1 Edition](http://ecma-international.org/ecma-262/5.1/)

아래 리스트는 1) 이 주제의 모든 지식들을 포괄하지는 않습니다. 2) *반드시 읽기를 권합니다*. 저는 아래 저자들이 말하는 코딩 스타일에 대해 항상 찬성하는 것은 아니지만, 분명한 것은 그들이 일관성 있단 겁니다. 게다가 이들은 프로그래밍 언어의 권위자들입니다.

 * [Baseline For Front End Developers](http://rmurphey.com/blog/2012/04/12/a-baseline-for-front-end-developers/)
 * [유창한 자바스크립트(Eloquent JavaScript)](http://eloquentjavascript.net/)
 * [JavaScript, JavaScript](http://javascriptweblog.wordpress.com/)
 * [자바스크립트 개발 모험(Adventures in JavaScript Development)](http://rmurphey.com/)
 * [Perfection Kills](http://perfectionkills.com/)
 * [더글라스 크록포드의 월드와이드웹(Douglas Crockford's Wrrrld Wide Web)](http://www.crockford.com)
 * [JS Assessment](https://github.com/rmurphey/js-assessment)
 * [Leveraging Code Quality Tools by Anton Kovalyov](http://anton.kovalyov.net/slides/gothamjs/)



### 빌드 & 배포 프로세스

<!--Projects should always attempt to include some generic means by which source can be linted, tested and compressed in preparation for production use. For this task, [grunt](https://github.com/cowboy/grunt) by Ben Alman is second to none and has officially replaced the "kits/" directory of this repo.-->
프로젝트는 배포를 위해 소스코드를 압축하는 방법을 마련해두어야 합니다. 이렇게 하기 위해, Ben Alman의 [grunt](https://github.com/cowboy/grunt) 는 둘째가라면 서러운 솔루션이며 공식적으로 이 레포지터리의 "kits/" 디랙토리를 대체 하고있습니다.



### 테스트 Facility

프로젝트에는 유닛, 참조, 구현, 기능에 관한 테스트가 _들어가 있어야_ 합니다. 유스 케이스를 "테스트"로 **한정하지 마세요.** 아래에는 테스트를 하는 프레임워크의 목록을 나열해 두었습니다. 이 중에 어느 하나를 더욱 추천하는 것은 아닙니다.

 * [QUnit](http://github.com/jquery/qunit)
 * [Jasmine](https://github.com/pivotal/jasmine)
 * [Vows](https://github.com/cloudhead/vows)
 * [Mocha](https://github.com/visionmedia/mocha)
 * [Hiro](http://hirojs.com/)
 * [JsTestDriver](https://code.google.com/p/js-test-driver/)
 * [Buster.js](http://busterjs.org/)
 * [Sinon.js](http://sinonjs.org/)


## 목차

 * [공백](#whitespace)
 * [구문(Syntax)을 아름답게 작성하기](#spacing)
 * [데이터형을 확인하기(Type Checking) (Courtesy jQuery Core Style Guidelines)](#type)
 * [조건을 판정하기(Conditional Evaluation)](#cond)
 * [실용적인 스타일](#practical)
 * [이름을 짓는 방법](#naming)
 * [자잘한 것들](#misc)
 * [네이티브 & 호스트 객체](#native)
 * [주석 달기](#comments)
 * [한 언어로 작성하기](#language)



------------------------------------------------


<!---## Preface-->
## 서문

<!--The following sections outline a _reasonable_ style guide for modern JavaScript development and are not meant to be prescriptive. The most important take-away is the **law of code style consistency**. Whatever you chose as the style for your project should be considered law. Link to this document as a statement of your project's commitment to code style consistency, readability and maintainability.-->
<!--下記のセクションではモダンなJavaScriptの開発のための_合理的な_スタイルガイドを説明していますが、規範的になれという意味ではありません。最も重要なことは一貫性のあるコードスタイル法則ということです。どんなものでもあなたのプロジェクトのために選ぶスタイルは一貫性のある法則であるべきです。一貫性、可読性、メンテナンス性のあるコードスタイルにするためにあなたのプロジェクトのコミットメントとしてこのドキュメントへリンクしてください。-->
이 글의 섹션은 현대적인 자바스크립트 개발을 위한 _합리적인_ 스타일가이드를 제시하고 있지만, 그게 규정이라는 의미는 아닙니다. 제일 중요한 것은 **일관성 있는 코딩 스타일을 위한 규칙** 입니다. 프로젝트에 어떤 스타일을 사용하던간에 반드시 지켜져야 합니다. 이 문서를 프로젝트의 일관성, 가독성, 유지보수용이성을 위한 참고자료로써 링크해 주세요.




## 자연스러운 스타일에 관한 선언문


1. <a name="whitespace">공백</a>
  - 절대 스페이스와 탭을 섞어 쓰지 마세요.
  - 프로젝트를 시작할 때, 코드를 작성하기 전에 먼저 스페이스와 탭 중의 하나를 선택하여야 합니다. 이것이 **규칙** 입니다.
      - 가독성을 위해서 저는 항상 편집기의 들여쓰기 크기를 2 문자로 설정하기를 권장합니다. &mdash; 2 문자란 2 스페이스 또는 탭으로 표현되는 2칸 공간을 의미합니다.
  - 에디터가 들여쓰기 설정을 지원한다면, 저는 "show invisibles" 설정을 켜고 작업합니다. 이렇게 했을 때의 장점은 다음과 같아요:
      - 일관성을 강제할 수 있어요.
      - 줄 끝의 공백문자 제거하기 좋아요.
      - 빈 줄 공백문자를 제거하기 좋아요.
      - 커밋하고 비교(diff)할 때 읽기 편해요.


2. <a name="spacing">아름답게 구문 작성하기</a>

    A. 중괄호{}, 괄호(), 줄 바꾸기

    ```javascript

    // if나 else, for while, try를 쓸 때에는 항상 빈 칸을 띠우고, 괄호를 사용하고, 여러 줄로 나누어 쓰세요.
    // 이렇게 하면 가독성이 더 좋아집니다.

    // 2.A.1.1
    // 빼곡해서 알아보기 어려운 구문의 예

    if(condition) doSomething();

    while(condition) iterating++;

    for(var i=0;i<100;i++) someIterativeFn();


    // 2.A.1.1
    // 가독성이 높아지도록 빈 칸을 띠워주세요.

    if ( condition ) {
      // 코드
    }

    while ( condition ) {
      // 코드
    }

    for ( var i = 0; i < 100; i++ ) {
      // 코드
    }

    // 아래처럼 하면 더 좋습니다:

    var i,
      length = 100;

    for ( i = 0; i < length; i++ ) {
      // 코드
    }

    // 아니면 이렇게 할 수도 있죠...

    var i = 0,
      length = 100;

    for ( ; i < length; i++ ) {
      // 코드
    }

    var prop;

    for ( prop in object ) {
      // 코드
    }


    if ( true ) {
      // 코드
    } else {
      // 코드
    }
    ```


    B. 할당, 선언, 함수(일반, 표현식, 생성자)

    ```javascript

    // 2.B.1.1
    // 변수
    var foo = "bar",
      num = 1,
      undef;

    // 리터럴 표기법:
    var array = [],
      object = {};


    // 2.B.1.2
    // 함수 같은 유효 범위에 `var` 를 하나만 사용하면 가독성이 높아집니다.
    // 이렇게 하면 선언 목록도 깔끔해집니다(아울러 키보드로 입력해야 할 양도 줄어들지요)

    // 나쁜 스타일
    var foo = "";
    var bar = "";
    var qux;

    // 좋은 스타일
    var foo = "",
      bar = "",
      quux;

    // 또는..
    var // 아래 변수에 대한 설명
    foo = "",
    bar = "",
    quux;

    // 2.B.1.3
    // var 문은 관련있는 스코프(함수) 안의 시작하는 곳에 있어야합니다.
    // ECMAScript 6의  const, let도 같은 맥락으로 이 규칙이 적용됩니다.

    // 나쁜 스타일
    function foo() {

      // 여기에 어떤 구문이 있음
      var bar = "",
        qux;
    }

    // 좋은 스타일
    function foo() {
      var bar = "",
        qux;

      // 변수 선언이후에 모든 구문들이 옴.
    }
    ```

    ```javascript

    // 2.B.2.1
    // 일반 함수 선언
    function foo( arg1, argN ) {

    }

    // 사용법
    foo( arg1, argN );


    // 2.B.2.2
    // 일반 함수 선언
    function square( number ) {
      return number * number;
    }

    // 사용법
    square( 10 );

    // 아주 부자연스러운 연속 전달 스타일(continuation passing style) (CPS에 대해서는 http://goo.gl/TA32o를 참고)
    function square( number, callback ) {
      callback( number * number );
    }

    square( 10, function( square ) {
      // 콜백 문장
    });


    // 2.B.2.3
    // 함수 표현식
    var square = function( number ) {
      // 가치 있고 의미 있는 뭔가를 반환합니다
      return number * number;
    };

    // 식별자를 지닌 함수 표현식
    // 아래와 같은 형태는 자기 자신을 호출할 수 있으면서
    // 스택 트레이스상에서 식별할 수 있다는 부가적인 장점이 있습니다:
    var factorial = function factorial( number ) {
      if ( number < 2 ) {
        return 1;
      }

      return number * factorial( number-1 );
    };


    // 2.B.2.4
    // 생성자 선언
    function FooBar( options ) {

      this.options = options;
    }

    // 사용법
    var fooBar = new FooBar({ a: "alpha" });

    fooBar.options;
    // { a: "alpha" }

    ```


    C. 예외 사항, 약간의 탈선

    ```javascript

    // 2.C.1.1
    // 콜백을 포함한 함수
    foo(function() {
      // 참고로 함수 호출을 실행하는 첫 괄호와 "function"이라는
      // 단어 사이에는 별도의 공백이 없습니다.
    });

    // 배열을 받는 함수일 때에는 공백 없음
    foo([ "alpha", "beta" ]);

    // 2.C.1.2
    // 객체를 받는 함수일 때에는 공백 없음
    foo({
      a: "alpha",
      b: "beta"
    });

    // 괄호안에 괄호가 있을 때에는 공백 없음
    if ( !("foo" in obj) ) {

    }

    ```

    D. 일관성을 지키는 편이 항상 좋습니다.

    섹션2.A-2.C에서는 우선 공백을 사용하는 규칙을 제시하고 있습니다. 공백을 사용하는 원칙은 단순하면서도 우선순위가 높습니다. 바로 일관성이에요.
    "inner whitespace"를 쓰라는 등의 포맷방식을 모두에게 강요할 수는 없겠지요. 그러나 여러분의 프로젝트 전체에 걸쳐서 단 한 가지의 스타일이 적용되어야 합니다. 이 점이 중요합니다.

    ```javascript

    // 2.D.1.1

    if (조건) {
      // 코드
    }

    while (조건) {
      // 코드
    }

    for (var i = 0; i < 100; i++) {
      // 코드
    }

    if (true) {
      // 코드
    } else {
      // 코드
    }

    ```

    E. 따옴표

    작은 따옴표로 하냐 큰 따옴표로 하냐는 별로 중요하지않습니다, 자바스크립트에서는 그둘은 파싱하는 과정에서 전혀 차이가 없으니까요. 중요한것은 **절대적인 일관성** 이 있어야 한다는 점입니다. **같은 프로젝트에서는 절대로 큰따옴표와 작은따옴표를 섞지 마세요. 한 스타일을 정해서 고수하세요.**


    F. 각 줄의 끝부분, 빈 줄

    여백이 있으면 바뀐 내용들을 읽을 수가 없게 됩니다. 또한 diff툴이 제대로 작동하지 않습니다.
  줄의 끝에 있는 여백이나 빈 줄에 들어있는 공백을 자동적으로 제거해주는 ‘pre-commit hook'을 사용해 보세요.

3. <a name="type">자료형 확인하기 (Courtesy jQuery Core Style Guidelines)</a>

    A. 실제 타입

    스트링:

        typeof variable === "string"

    숫자:

        typeof variable === "number"

    불린:

        typeof variable === "boolean"

    오브젝트:

        typeof variable === "object"

    배열:

        Array.isArray(arrayObject)
        (가능한 곳이면 어디든지)

    노드:

        elem.nodeType === 1

    널(null):

        variable === null

    널(null), 미할당(undefined):

        variable == null

    미할당(undefined):

      전역변수들:

        typeof variable === "undefined"

      지역변수들:

        variable === undefined

      프로퍼티:

        object.prop === undefined
        object.hasOwnProperty( prop )
        "prop" in object

    B. 강제변환된 타입

    다음의 결과를 생각해 보죠...

    아래와 같은 HTML 코드가 있어요:

    ```html

    <input type="text" id="foo-input" value="1">

    ```


    ```javascript

    // 3.B.1.1

    // `foo` 라는 변수를  `0` 값을 갖는 상태로 선언하였습니다. 그리고 자료형은  `수(number)` 이고요.
    var foo = 0;

    // typeof foo;
    // "number"
    ...

    // 나중에 입력요소(input element)에서 받은 새로운 값을
    // `foo` 변수에다가 넣어야 합니다.

    foo = document.getElementById("foo-input").value;
    // (역자주 : 아, `foo` 변수에 원래는 숫자형 자료가 들어가 있었는데, 이번에는 문자형 자료가 들어가네요.)

    // 자, 이제 `typeof foo` 라고 쳐서 `foo` 의 자료형을 확인해보면, 결과는 `문자열` 이
    // 나올 겁니다. 즉 `foo` 의 자료형을 알아볼 때, 아래와 같이 했다면:

    if ( foo === 1 ) {

      importantTask();

    }

    // `importantTask()` 함수는 절대로 실행이 안될 겁니다. `foo` 의 값이 "1" 이라고 하더라도 말이죠.


    // 3.B.1.2

    // 1진법의 +나 - 단항 연산자를 사용한 smart 강제변환으로 문제를 해결할 수 있습니다:

    foo = +document.getElementById("foo-input").value;
          ^ 1진법의 단항연산자 +는 오른쪽에 있는 부분을 숫자로 바꿉니다.

    // typeof foo;
    // "number"

    if ( foo === 1 ) {

      importantTask();

    }

    // `importantTask()` 가 호출됩니다.
    ```

    아래에는 자료형을 강제로 변환하는 흔한 사례들이 나와 있습니다.:


    ```javascript

    // 3.B.2.1

    var number = 1,
      string = "1",
      bool = false;

    number;
    // 1

    number + "";
    // "1"

    string;
     // "1"

    +string;
    // 1

    +string++;
    // 1

    string;
    // 2

    bool;
    // false

    +bool;
    // 0

    bool + "";
    // "false"
    ```


    ```javascript
    // 3.B.2.2

    var number = 1,
      string = "1",
      bool = true;

    string === number;
    // false

    string === number + "";
    // true

    +string === number;
    // true

    bool === number;
    // false

    +bool === number;
    // true

    bool === string;
    // false

    bool === !!string;
    // true
    ```

    ```javascript
    // 3.B.2.3

    var array = [ "a", "b", "c" ];

    !!~array.indexOf( "a" );
    // true

    !!~array.indexOf( "b" );
    // true

    !!~array.indexOf( "c" );
    // true

    !!~array.indexOf( "d" );
    // false

    // 주의: 위의 구문들은 "과도하게 영리"한 방법이 아닌지 생각해 보아야 합니다
    // 다음 구문처럼 비교되는 indexOf의 리턴 값이 더 명확한 쪽이
    // 좋지 않을까요?

    if ( array.indexOf( "a" ) >= 0 ) {
      // ...
    }
    ```

    ```javascript
    // 3.B.2.4

    var num = 2.5;

    parseInt( num, 10 );

    // 위처럼 쓴 것은, 아래에 쓴 것과 같은 의미입니다.

    ~~num;

    num >> 0;

    num >>> 0;

    // 전부 2가 됩니다.


    // 하지만 음수는 다르게 취급되는것도 명심하셔야 합니다...
    var neg = -2.5;

    parseInt( neg, 10 );

    // 위처럼 쓴 것은, 아래에 쓴 것과 같은 의미입니다.

    ~~neg;

    neg >> 0;

    // 전부 -2가 됩니다.
    // 하지만...

    neg >>> 0;

    // 이경우엔 4294967294가 나옵니다.




    ```

4. <a name="cond">조건문으로 확인하는 코드</a>

    ```javascript

    // 4.1.1
    // 배열에 뭔가가 들어있는지 여부를 확인하려는 거라면,
    // 다음과 같이 코드를 작성하는 대신에:
    if ( array.length > 0 ) ...

    // 다음과 같이 작성하세요:
    if ( array.length ) ...


    // 4.1.2
    // 배열이 비어있다는 것만을 확인할 때에는,
    // 아래처럼 작성하지 마시고:
    if ( array.length === 0 ) ...

    // ...다음처럼 작성하세요:
    if ( !array.length ) ...


    // 4.1.3
    // 문자열이 비어있지 않다는 것을 확인할 때에는,
    // 다음처럼 작성하지 마시고:
    if ( string !== "" ) ...

    // ...다음과 같이 작성하세요:
    if ( string ) ...


    // 4.1.4
    // 문자열이 _비어있다는 것_을 확인만 하는 경우라면,
    // 다음처럼 작성하지 마시고:
    if ( string === "" ) ...

    // ...다음과 같이 작성해서, 거짓인지를 확인하세요. :
    if ( !string ) ...


    // 4.1.5
    // 참조 변수가 true인지 확인하려면,
    // 다음처럼 작성하지 마시고:
    if ( foo === true ) ...

    // ...그냥 아래처럼 써주세요. 기본 기능을 활용하면 됩니다:
    if ( foo ) ...


    // 4.1.6
    // 어떤 참조 변수가 false인지 판정할 때에는,
    // 다음처럼 작성하지 마시고:
    if ( foo === false ) ...

    // ...true인지를 확인하도록 부정(!)을 사용하세요.
    if ( !foo ) ...

    // ...주의하세요. 이렇게 제안하면 foo의 값이 0, “”, null, undefined, NaN인 경우에도 참을 반환할 겁니다.
    // foo가 불린값 false를 갖는지를 확인하는 경우라면, 아래와 같이 사용하세요.
    if ( foo === false ) ...


    // 4.1.7
    // 어떤 변수가 있다고 하죠. 이 변수의 값은 null이나 undefined일 수는 있지만 false나 "", 또는 0의 값은 가지지 않습니다. 이런 변수를 판정할 때에는,
    // 아래처럼 작성하지 마시고:
    if ( foo === null || foo === undefined ) ...

    // ...강제형변환되는 ==를 사용하세요. 다음과 같이요:
    if ( foo == null ) ...

    // 그리고 이 점을 기억하세요. == 를 사용하면, 판정하려는 변수의 값이 `null` 이나 `undefined` 일 때, 참을 반환할 것입니다.
    // 하지만 `false` 나 "" 나 0 값을 가질 때에는 거짓을 반환할 것입니다.
    null == undefined

    ```
    **항상** 최선의 결과를 내는 비교가 무엇인지 고민하세요. - 위에 것들은 다 가이드라인입니다, 교리같은건 아니죠.

    ```javascript

    // 4.2.1
    // 형변환 과 비교에 관한 메모

    `===` 가 `==` 보다 좋습니다. (느슨한 형 비교가 필요하지 않는 이상)

    === 는 형변환을 하지 않습니다. 무슨뜻인가 하면:

    "1" === 1;
    // false

    == 는 형변환을 합니다, 무슨 뜻인가 하면:

    "1" == 1;
    // true


    // 4.2.2
    // 불린값, 참(true)으로 간주되는 것, 거짓(false)으로 간주되는 것

    불린값: true, false

    참(true)으로 간주되는 것: "foo", 1

    거짓(false)으로 간주되는 것: "", 0, null, undefined, NaN, void 0

    ```


5. <a name="practical">실용적인 스타일</a>

    ```javascript

    // 5.1.1
    // 실용적인 모듈

    (function( global ) {
      var Module = (function() {

        var data = "secret";

        return {
          // 이것은 불린 속성입니다
          bool: true,
          // 문자열 값
          string: "a string",
          // 배열 속성
          array: [ 1, 2, 3, 4 ],
          // 객체 속성
          object: {
            lang: "en-Us"
          },
          getData: function() {
            // `data` 의 현재 값을 알아내고 반환합니다
            return data;
          },
          setData: function( value ) {
            // `data` 의 값을 설정하고 반환합니다
            return ( data = value );
          }
        };
      })();

      // 여기에 다른 내용이 들어갈 수도 있습니다

      // 전역 객체에 모듈을 노출시키세요.
      global.Module = Module;

    })( this );

    ```

    ```javascript

    // 5.2.1
    // 실용적인 생성자

    (function( global ) {

      function Ctor( foo ) {

        this.foo = foo;

        return this;
      }

      Ctor.prototype.getFoo = function() {
        return this.foo;
      };

      Ctor.prototype.setFoo = function( val ) {
        return ( this.foo = val );
      };


      // `new`없이 생성자를 호출하려면, 이렇게 할 수 도 있습니다:
      var ctor = function( foo ) {
        return new Ctor( foo );
      };


      // 전역 개체에 생성자를 노출합니다
      global.ctor = ctor;

    })( this );

    ```



6. <a name="naming">이름 짓기</a>


    A. 여러분은 컴파일러나 압축기(compressor)가 아닙니다. 그렇게 되려고 시도하지 마세요.

    다음은 이름을 심하게 안 좋게 지은 코드 작성 사례입니다:

    ```javascript

    // 6.A.1.1
    // 이름을 안 좋게 지은 코드 작성 사례

    function q(s) {
      return document.querySelectorAll(s);
    }
    var i,a=[],els=q("#foo");
    for(i=0;i<els.length;i++){a.push(els[i]);}
    ```

    틀림없이 여러분은 이제까지 이렇게 코드를 작성했겠죠. - 이런 코드 작성 방식은 오늘부로 바뀌기를 바랍니다.

    아래에는 좀 더 사려깊게, 그리고 좀 더 논리적으로, 친절하게 이름을 짓는 방식이 제시되어 있습니다. (가독성이 더욱 높은 구조이고요):

    ```javascript

    // 6.A.2.1
    // 이름짓기가 더 잘된 코드 작성 예

    function query( selector ) {
      return document.querySelectorAll( selector );
    }

    var idx = 0,
      elements = [],
      matches = query("#foo"),
      length = matches.length;

    for( ; idx < length; idx++ ){
      elements.push( matches[ idx ] );
    }

    ```

    몇 가지 이름짓는 방법에 대한 조언 몇 가지:

    ```javascript

    // 6.A.3.1
    // strings의 이름 짓기

    `dog` 은 문자열입니다.


    // 6.A.3.2
    // 배열의 이름 짓기

    `dogs` 는 `dog` 문자열이 들어있는 배열입니다.


    // 6.A.3.3
    // 함수나 오브젝트(object), 객체(instance) 등의 이름 짓기

    camelCase; 함수와 변수를 선언할 때는 이렇게 이름지어 주세요.


    // 6.A.3.4
    // 생성자, prototypes, 기타 등등의 이름 짓는 법

    PascalCase; 생성자 함수의 이름은 이렇게 짓습니다.


    // 6.A.3.5
    // 정규표현식의 이름 짓는 법

    rDesc = //;


    // 6.A.3.6
    // 구글 Closure 라이브러리 스타일 가이드에서 발췌한 것

    functionNamesLikeThis;  // 함수는 이렇게 이름을 지으시고..
    variableNamesLikeThis;  // 변수는 이렇게 이름을 지으세요.
    ConstructorNamesLikeThis;  // 생성자는 이렇게 이름을 지으시고..
    EnumNamesLikeThis;  // Enum의 이름은 이렇게 지으세요.
    methodNamesLikeThis;  // 메서드의 이름은 이렇게 지으시고,
    SYMBOLIC_CONSTANTS_LIKE_THIS;  // symbolic 상수의 이름은 이렇게 지어주세요.



    ```

    B. `this` 다루기

    나중에 호출되는 `BoundFunction`을 정의 하기위해서 `call` 이나 `apply` 가 일반 적으로 쓰여지고 있긴 하지만, `.bind( this )` 같은 함수를 사용하는편이 좋습니다. 더 좋은 선택지가 없을 때에만 엘리어싱을 고려하세요.


    ```javascript

    // 6.B.1
    function Device( opts ) {

      this.value = null;

      // 비동기 스트림으로 열어서,
      // 지속적으로 불릴 것 입니다.
      stream.read( opts.path, function( data ) {

        // 이 인스턴스의 현재 값을
        // 데이터 스트림의 최신값으로 업데이트
        this.value = data;

      }.bind(this) );

      // 이 Device 인스턴스에서의 이벤트 발생 빈도를 조절
      setInterval(function() {

        // 조절된 이벤트를 발생
        this.emit("event");

      }.bind(this), opts.freq || 100 );
    }

    // EventEmitter를 구현하는 척만 했어요. ;)

    ```

    이런게 불가능할 경우를 위해, 많은 현대적인 자바스크립트 라이브러리들이 `.bind` 같은 함수를 가지고 있습니다.


    ```javascript
    // 6.B.2

    // lodash/underscore 의 _.bind()
    function Device( opts ) {

      this.value = null;

      stream.read( opts.path, _.bind(function( data ) {

        this.value = data;

      }, this) );

      setInterval(_.bind(function() {

        this.emit("event");

      }, this), opts.freq || 100 );
    }

    // jQuery.proxy
    function Device( opts ) {

      this.value = null;

      stream.read( opts.path, jQuery.proxy(function( data ) {

        this.value = data;

      }, this) );

      setInterval( jQuery.proxy(function() {

        this.emit("event");

      }, this), opts.freq || 100 );
    }

    // dojo.hitch
    function Device( opts ) {

      this.value = null;

      stream.read( opts.path, dojo.hitch( this, function( data ) {

        this.value = data;

      }) );

      setInterval( dojo.hitch( this, function() {

        this.emit("event");

      }), opts.freq || 100 );
    }

    ```

    최후의 수단으로, `this` 의 알리아스를 `self`로 만드세요. 이 방법은 버그가 매우 발생하기 쉬우므로 가능한한 피해야 합니다.

    ```javascript

    // 6.B.3

    function Device( opts ) {
      var self = this;

      this.value = null;

      stream.read( opts.path, function( data ) {

        self.value = data;

      });

      setInterval(function() {

        self.emit("event");

      }, opts.freq || 100 );
    }

    ```


    C. `thisArg` 사용하기

    ES 5.1 의 내부 프로토타입의 함수는 `thisArg`라는 특별한 시그니쳐를 가지고 있고 가능한 한 사용해야합니다

    ```javascript

    // 6.C.1

    var obj;

    obj = { f: "foo", b: "bar", q: "qux" };

    Object.keys( obj ).forEach(function( key ) {

      // |this| 는 이제 `obj`에 대한 참조

      console.log( this[ key ] );

    }, obj ); // <-- 이 최후의 인수가 `thisArg`

    // Prints...

    // "foo"
    // "bar"
    // "qux"

    ```

    `thisArg` 는 `Array.prototype.every`, `Array.prototype.forEach`, `Array.prototype.some`, `Array.prototype.map`, `Array.prototype.filter` 같은 것과 같이 쓸 수 있습니다.

7. <a name="misc">자잘한 것들</a>

    이번 섹션에서는 몇 가지 아이디어와 개념에 대해서 다룰 겁니다. 아이디어와 개념의 목적은 자바스크립트로 프로그래밍하는 데 있어 좀더 나은 방법을 찾을 수 있도록 기존에 사용하던 관행에 의문을 제기하게 만드는 것입니다.

    A. `switch` 사용을 피해야 합니다. 현대의 방법론에서는, switch문이 들어간 함수를 블랙리스트에 올릴 겁니다.

    파이어폭스와 크롬 최신 버전에서 `switch` 구문의 실행에 관한 눈부신 발전이 이루어진 듯 합니다.
    http://jsperf.com/switch-vs-object-literal-vs-module

    개선된 것들 중에 주목할 만한 것은 이곳에서도 볼 수 있습니다:
    https://github.com/rwldrn/idiomatic.js/issues/13

    ```javascript

    // 7.A.1.1
    // switch 구문을 사용한 코드 작성 예

    switch( foo ) {
      case "alpha":
        alpha();
        break;
      case "beta":
        beta();
        break;
      default:
        // 기본적으로 수행할 것
        break;
    }

    // 7.A.1.2
    // 객체 리터럴(object lieteral)이나 모듈을 사용하여 접근하는 방식이 더 좋습니다:

    var switchObj = {
      alpha: function() {
        // 구문들
        // 반환문
      },
      beta: function() {
        // 구문들
        // 반환문
      },
      _default: function() {
        // 구문들
        // 반환문
      }
    };

    var switchModule = (function () {
      return {
        alpha: function() {
          // 구문들
          // 반환문
        },
        beta: function() {
          // 구문들
          // 반환문
        },
        _default: function() {
          // 구문들
          // 반환문
        }
      };
    })();


    // 7.A.1.3
    // `foo`가 `switchObj` 또는 `switchModule`의 속성이라고 할 때, 아래 메서드처럼 실행합니다...

    ( Object.hasOwnProperty.call( switchObj, foo ) && switchObj[ foo ] || switchObj._default )( args );

    ( Object.hasOwnProperty.call( switchObj, foo ) && switchModule[ foo ] || switchModule._default )( args );

    // `foo` 의 값을 알고 있고 확신한다면
    // 실행만 남겨 둔 채 OR 체크를 생략할 수도 있습니다:

    switchObj[ foo ]( args );

    switchModule[ foo ]( args );


    // 이 패턴은 코드의 재사용성도 높여줘요.

    ```

    B. 값을 일찍 반환하면 코드의 가독성이 높아져요. 성능 차이는 무시할 정도밖에 안돼죠.

    ```javascript

    // 7.B.1.1
    // 안좋은 예:
    function returnLate( foo ) {
      var ret;

      if ( foo ) {
        ret = "foo";
      } else {
        ret = "quux";
      }
      return ret;
    }

    // 좋은 예:

    function returnEarly( foo ) {

      if ( foo ) {
        return "foo";
      }
      return "quux";
    }

    ```


8. <a name="native">네이티브 & 호스트 객체</a>

    기본적으로 중요한 것은 이겁니다:

    ### 바보같은 짓은 하지마세요. 다 괜찮을 겁니다.

    이 개념에 대해 좀 더 알고 싶으시면, 다음 프리젠테이션을 보세요:

    #### “Everything is Permitted: Extending Built-ins(모든 게 다 가능해진, 내장기능 확장)” by Andrew Dupont (JSConf2011, Portland, Oregon)

    <iframe src="http://blip.tv/play/g_Mngr6LegI.html" width="480" height="346" frameborder="0" allowfullscreen></iframe><embed type="application/x-shockwave-flash" src="http://a.blip.tv/api.swf#g_Mngr6LegI" style="display:none"></embed>

    http://blip.tv/jsconf/jsconf2011-andrew-dupont-everything-is-permitted-extending-built-ins-5211542

9. <a name="comments">주석 달기</a>
  * JSDoc 스타일이 좋아요 (Closure Compiler type hints++)
  * 주제를 가진 코드위에는 한 줄로 주석을 달아요.
  * 보통은 여러줄로 주석을 다는게 좋고요.
  * 코드의 맨 마지막 줄에 주석을 다는 것은 금물이에요!


10. <a name="language">한 언어로 작성하기</a>

    프로그램은 유지보수 하는 사람들에 의해 가급적 하나의 언어(영어이든 아니든 무슨 언어로든 간에 - 역자 주)로 쓰이는 것이 좋습니다.

## 부록

### 쉼표를 맨 앞에 쓰는 것에 대하여.

이 문서를 기본 스타일 가이드로 인용하는 모든 프로젝트는 달리 명시하지 않는 한, 쉼표를 맨 앞에 쓰는 코드 포맷은 허락되지 않습니다.
=======
# 자연스럽고 일관성 있게 자바스크립트 코딩하는 원칙

## 이 문서는 계속 바뀝니다. 주변의 코드를 더 낫게 만들기 위한 좋은 아이디어가 있으시면 알려주세요. Github에서 fork, clone, branch, commit, push, pull request 하는 방법으로 참여해 보세요.

* Rick Waldron [@rwaldron](http://twitter.com/rwaldron), [github](https://github.com/rwldrn)
* Mathias Bynens [@mathias](http://twitter.com/mathias), [github](https://github.com/mathiasbynens)
* Schalk Neethling [@ossreleasefeed](http://twitter.com/ossreleasefeed), [github](https://github.com/ossreleasefeed/)
* Kit Cambridge  [@kitcambridge](http://twitter.com/kitcambridge), [github](https://github.com/kitcambridge)
* Raynos  [github](https://github.com/Raynos)
* Matias Arriola [@MatiasArriola](https://twitter.com/MatiasArriola), [github](https://github.com/MatiasArriola/)
* John Fischer [@jfroffice](https://twitter.com/jfroffice), [github](https://github.com/jfroffice/)
* Idan Gazit [@idangazit](http://twitter.com/idangazit), [github](https://github.com/idangazit)
* Leo Balter [@leobalter](http://twitter.com/leobalter), [github](https://github.com/leobalter)
* Breno Oliveira [@garu_rj](http://twitter.com/garu_rj), [github](https://github.com/garu)
* Leo Beto Souza [@leobetosouza](http://twitter.com/leobetosouza), [github](https://github.com/leobetosouza)
* Ryuichi Okumura [@okuryu](http://twitter.com/okuryu), [github](https://github.com/okuryu)
* Pascal Precht [@PascalPrecht](http://twitter.com/PascalPrecht), [github](https://github.com/pascalprecht)
* EngForDev [engfordev](http://www.opentutorials.org/course/167/1363) - Hwan Min Hong / MinTaek Kwon [@leoinsight](http://twitter.com/leoinsight) / Tw Shim [@marocchino](http://twitter.com/marocchino), [github](https://github.com/marocchino) / Nassol Kim [@nassol99](http://twitter.com/nassol99), [github](https://github.com/nassol) / Juntai Park [@rkJun](http://twitter.com/rkJun), [github](https://github.com/rkJun) / Minkyu Shim / Gangmin Won / Justin Yoo [@justinchronicle](http://twitter.com/justinchronicle) / Daeyup Lee
* Marco Trulla [@marcotrulla](http://twitter.com/marcotrulla), [github](https://github.com/Ragnarokkr)
* Alex Navasardyan [@alexnavasardyan](http://twitter.com/alexnavasardyan), [github](https://github.com/2k00l)
* Mihai Paun [@mihaipaun](http://twitter.com/mihaipaun), [github](https://github.com/mihaipaun)
* Evgeny Mandrikov [@\_godin\_](http://twitter.com/_godin_), [github](https://github.com/Godin)
* Sofish Lin [@sofish](http://twitter.com/sofish), [github](https://github.com/sofish)
* Дејан Димић [@dejan_dimic](http://twitter.com/dejan_dimic), [github](https://github.com/rubystream)
* Miloš Gavrilović [@gavrisimo](http://twitter.com/gavrisimo), [github](https://github.com/gavrisimo)
* Duc Nguyen [@ducntq](https://twitter.com/ducntq), [github](https://github.com/ducntq)

## 코드 기반에 있는 모든 코드는 마치 한 사람이 작성한 것처럼 보여야 합니다. 많은 사람이 코드 작성에 참여했더라도 말이죠.

### 제가 원저자인 프로젝트의 코드를 작성할 때는 몇 가지 원칙을 따르는데요, 아래의 목록에 그 원칙들을 나열하였습니다. 이 프로젝트의 코드작성에 참여할 때에는 다음의 가이드라인을 따라야 합니다.

### 다른 사람들에게 제 코드 작성 스타일을 따르라고 강요하려는 의도는 아닙니다. 이미 준수하는 코드작성 스타일이 있다면, 그것을 따라야 하겠지요.


<!--> ### "Arguments over style are pointless. There should be a style guide, and you should follow it"-->
> ### "스타일에 관한 논쟁은 무의미하다. 스타일 가이드가 있을테니, 거기에 따르기만 해라"
>_Rebecca_ _Murphey_

&nbsp;

> ### "성공적인 프로젝트의 멋진 일원이 되기 위해서는 여러분 마음대로 코드를 작성하는 것이 나쁜 생각™임을 깨닫는 것이지요. 수천만 사람들이 여러분의 코드를 사용한다면, 가장 명확하게 코딩해야 합니다. 언어 명세가 허용하는 한 가장 똑똑한 코드를 만들겠다는 당신의 개인적인 선호에 따라서가 아니라"
>_Idan_ _Gazit_


## 번역

* [ORIGINAL](https://github.com/rwldrn/idiomatic.js/)
* [German](https://github.com/rwldrn/idiomatic.js/tree/master/translations/de_DE)
* [French](https://github.com/rwldrn/idiomatic.js/tree/master/translations/fr_FR)
* [Spanish](https://github.com/rwldrn/idiomatic.js/tree/master/translations/es_ES)
* [Portuguese - Brazil](https://github.com/rwldrn/idiomatic.js/tree/master/translations/pt_BR)
* [Korean](https://github.com/rwldrn/idiomatic.js/tree/master/translations/ko_KR)
* [Japanese](https://github.com/rwldrn/idiomatic.js/tree/master/translations/ja_JP)
* [Italian](https://github.com/rwldrn/idiomatic.js/tree/master/translations/it_IT)
* [Russian](https://github.com/rwldrn/idiomatic.js/tree/master/translations/ru_RU)
* [Romanian](https://github.com/rwldrn/idiomatic.js/tree/master/translations/ro_RO)
* [简体中文](https://github.com/rwldrn/idiomatic.js/tree/master/translations/zh_CN)
* [Serbian - cyrilic alphabet](https://github.com/rwldrn/idiomatic.js/tree/master/translations/ср_СР)
* [Serbian - latin aplphabet](https://github.com/rwldrn/idiomatic.js/tree/master/translations/sr_SR)

## 관련은 없지만, 중요한 자료:

### 코드 품질: 멋진 툴들, 리소스 & 참고자료

 * [JavaScript Plugin](http://docs.codehaus.org/display/SONAR/JavaScript+Plugin) for [Sonar](http://www.sonarsource.org/)
 * [Plato](https://github.com/jsoverson/plato)
 * [jsPerf](http://jsperf.com/)
 * [jsFiddle](http://jsfiddle.net/)
 * [jsbin](http://jsbin.com/)
 * [JavaScript Lint (JSL)](http://javascriptlint.com/)
 * [jshint](http://jshint.com/)
 * [jslint](http://jslint.org/)


## 똑똑해지기

### [Annotated ECMAScript 5.1](http://es5.github.com/)
### [EcmaScript Language Specification, 5.1 Edition](http://ecma-international.org/ecma-262/5.1/)

아래 리스트는 1) 이 주제의 모든 지식들을 포괄하지는 않습니다. 2) *반드시 읽기를 권합니다*. 저는 아래 저자들이 말하는 코딩 스타일에 대해 항상 찬성하는 것은 아니지만, 분명한 것은 그들이 일관성 있단 겁니다. 게다가 이들은 프로그래밍 언어의 권위자들입니다.

 * [Baseline For Front End Developers](http://rmurphey.com/blog/2012/04/12/a-baseline-for-front-end-developers/)
 * [유창한 자바스크립트(Eloquent JavaScript)](http://eloquentjavascript.net/)
 * [JavaScript, JavaScript](http://javascriptweblog.wordpress.com/)
 * [자바스크립트 개발 모험(Adventures in JavaScript Development)](http://rmurphey.com/)
 * [Perfection Kills](http://perfectionkills.com/)
 * [더글라스 크록포드의 월드와이드웹(Douglas Crockford's Wrrrld Wide Web)](http://www.crockford.com)
 * [JS Assessment](https://github.com/rmurphey/js-assessment)
 * [Leveraging Code Quality Tools by Anton Kovalyov](http://anton.kovalyov.net/slides/gothamjs/)



### 빌드 & 배포 프로세스

<!--Projects should always attempt to include some generic means by which source can be linted, tested and compressed in preparation for production use. For this task, [grunt](https://github.com/cowboy/grunt) by Ben Alman is second to none and has officially replaced the "kits/" directory of this repo.-->
프로젝트는 배포를 위해 소스코드를 압축하는 방법을 마련해두어야 합니다. 이렇게 하기 위해, Ben Alman의 [grunt](https://github.com/cowboy/grunt) 는 둘째가라면 서러운 솔루션이며 공식적으로 이 레포지터리의 "kits/" 디랙토리를 대체 하고있습니다.



### 테스트 Facility

프로젝트에는 유닛, 참조, 구현, 기능에 관한 테스트가 _들어가 있어야_ 합니다. 유스 케이스를 "테스트"로 **한정하지 마세요.** 아래에는 테스트를 하는 프레임워크의 목록을 나열해 두었습니다. 이 중에 어느 하나를 더욱 추천하는 것은 아닙니다.

 * [QUnit](http://github.com/jquery/qunit)
 * [Jasmine](https://github.com/pivotal/jasmine)
 * [Vows](https://github.com/cloudhead/vows)
 * [Mocha](https://github.com/visionmedia/mocha)
 * [Hiro](http://hirojs.com/)
 * [JsTestDriver](https://code.google.com/p/js-test-driver/)
 * [Buster.js](http://busterjs.org/)
 * [Sinon.js](http://sinonjs.org/)


## 목차

 * [공백](#whitespace)
 * [구문(Syntax)을 아름답게 작성하기](#spacing)
 * [데이터형을 확인하기(Type Checking) (Courtesy jQuery Core Style Guidelines)](#type)
 * [조건을 판정하기(Conditional Evaluation)](#cond)
 * [실용적인 스타일](#practical)
 * [이름을 짓는 방법](#naming)
 * [자잘한 것들](#misc)
 * [네이티브 & 호스트 객체](#native)
 * [주석 달기](#comments)
 * [한 언어로 작성하기](#language)



------------------------------------------------


<!---## Preface-->
## 서문

<!--The following sections outline a _reasonable_ style guide for modern JavaScript development and are not meant to be prescriptive. The most important take-away is the **law of code style consistency**. Whatever you chose as the style for your project should be considered law. Link to this document as a statement of your project's commitment to code style consistency, readability and maintainability.-->
<!--下記のセクションではモダンなJavaScriptの開発のための_合理的な_スタイルガイドを説明していますが、規範的になれという意味ではありません。最も重要なことは一貫性のあるコードスタイル法則ということです。どんなものでもあなたのプロジェクトのために選ぶスタイルは一貫性のある法則であるべきです。一貫性、可読性、メンテナンス性のあるコードスタイルにするためにあなたのプロジェクトのコミットメントとしてこのドキュメントへリンクしてください。-->
이 글의 섹션은 현대적인 자바스크립트 개발을 위한 _합리적인_ 스타일가이드를 제시하고 있지만, 그게 규정이라는 의미는 아닙니다. 제일 중요한 것은 **일관성 있는 코딩 스타일을 위한 규칙** 입니다. 프로젝트에 어떤 스타일을 사용하던간에 반드시 지켜져야 합니다. 이 문서를 프로젝트의 일관성, 가독성, 유지보수용이성을 위한 참고자료로써 링크해 주세요.




## 자연스러운 스타일에 관한 선언문


1. <a name="whitespace">공백</a>
  - 절대 스페이스와 탭을 섞어 쓰지 마세요.
  - 프로젝트를 시작할 때, 코드를 작성하기 전에 먼저 스페이스와 탭 중의 하나를 선택하여야 합니다. 이것이 **규칙** 입니다.
      - 가독성을 위해서 저는 항상 편집기의 들여쓰기 크기를 2 문자로 설정하기를 권장합니다. &mdash; 2 문자란 2 스페이스 또는 탭으로 표현되는 2칸 공간을 의미합니다.
  - 에디터가 들여쓰기 설정을 지원한다면, 저는 "show invisibles" 설정을 켜고 작업합니다. 이렇게 했을 때의 장점은 다음과 같아요:
      - 일관성을 강제할 수 있어요.
      - 줄 끝의 공백문자 제거하기 좋아요.
      - 빈 줄 공백문자를 제거하기 좋아요.
      - 커밋하고 비교(diff)할 때 읽기 편해요.


2. <a name="spacing">아름답게 구문 작성하기</a>

    A. 중괄호{}, 괄호(), 줄 바꾸기

    ```javascript

    // if나 else, for while, try를 쓸 때에는 항상 빈 칸을 띠우고, 괄호를 사용하고, 여러 줄로 나누어 쓰세요.
    // 이렇게 하면 가독성이 더 좋아집니다.

    // 2.A.1.1
    // 빼곡해서 알아보기 어려운 구문의 예

    if(condition) doSomething();

    while(condition) iterating++;

    for(var i=0;i<100;i++) someIterativeFn();


    // 2.A.1.1
    // 가독성이 높아지도록 빈 칸을 띠워주세요.

    if ( condition ) {
      // 코드
    }

    while ( condition ) {
      // 코드
    }

    for ( var i = 0; i < 100; i++ ) {
      // 코드
    }

    // 아래처럼 하면 더 좋습니다:

    var i,
      length = 100;

    for ( i = 0; i < length; i++ ) {
      // 코드
    }

    // 아니면 이렇게 할 수도 있죠...

    var i = 0,
      length = 100;

    for ( ; i < length; i++ ) {
      // 코드
    }

    var prop;

    for ( prop in object ) {
      // 코드
    }


    if ( true ) {
      // 코드
    } else {
      // 코드
    }
    ```


    B. 할당, 선언, 함수(일반, 표현식, 생성자)

    ```javascript

    // 2.B.1.1
    // 변수
    var foo = "bar",
      num = 1,
      undef;

    // 리터럴 표기법:
    var array = [],
      object = {};


    // 2.B.1.2
    // 함수 같은 유효 범위에 `var` 를 하나만 사용하면 가독성이 높아집니다.
    // 이렇게 하면 선언 목록도 깔끔해집니다(아울러 키보드로 입력해야 할 양도 줄어들지요)

    // 나쁜 스타일
    var foo = "";
    var bar = "";
    var qux;

    // 좋은 스타일
    var foo = "",
      bar = "",
      quux;

    // 또는..
    var // 아래 변수에 대한 설명
    foo = "",
    bar = "",
    quux;

    // 2.B.1.3
    // var 문은 관련있는 스코프(함수) 안의 시작하는 곳에 있어야합니다.
    // ECMAScript 6의  const, let도 같은 맥락으로 이 규칙이 적용됩니다.

    // 나쁜 스타일
    function foo() {

      // 여기에 어떤 구문이 있음
      var bar = "",
        qux;
    }

    // 좋은 스타일
    function foo() {
      var bar = "",
        qux;

      // 변수 선언이후에 모든 구문들이 옴.
    }
    ```

    ```javascript

    // 2.B.2.1
    // 일반 함수 선언
    function foo( arg1, argN ) {

    }

    // 사용법
    foo( arg1, argN );


    // 2.B.2.2
    // 일반 함수 선언
    function square( number ) {
      return number * number;
    }

    // 사용법
    square( 10 );

    // 아주 부자연스러운 연속 전달 스타일(continuation passing style) (CPS에 대해서는 http://goo.gl/TA32o를 참고)
    function square( number, callback ) {
      callback( number * number );
    }

    square( 10, function( square ) {
      // 콜백 문장
    });


    // 2.B.2.3
    // 함수 표현식
    var square = function( number ) {
      // 가치 있고 의미 있는 뭔가를 반환합니다
      return number * number;
    };

    // 식별자를 지닌 함수 표현식
    // 아래와 같은 형태는 자기 자신을 호출할 수 있으면서
    // 스택 트레이스상에서 식별할 수 있다는 부가적인 장점이 있습니다:
    var factorial = function factorial( number ) {
      if ( number < 2 ) {
        return 1;
      }

      return number * factorial( number-1 );
    };


    // 2.B.2.4
    // 생성자 선언
    function FooBar( options ) {

      this.options = options;
    }

    // 사용법
    var fooBar = new FooBar({ a: "alpha" });

    fooBar.options;
    // { a: "alpha" }

    ```


    C. 예외 사항, 약간의 탈선

    ```javascript

    // 2.C.1.1
    // 콜백을 포함한 함수
    foo(function() {
      // 참고로 함수 호출을 실행하는 첫 괄호와 "function"이라는
      // 단어 사이에는 별도의 공백이 없습니다.
    });

    // 배열을 받는 함수일 때에는 공백 없음
    foo([ "alpha", "beta" ]);

    // 2.C.1.2
    // 객체를 받는 함수일 때에는 공백 없음
    foo({
      a: "alpha",
      b: "beta"
    });

    // 괄호안에 괄호가 있을 때에는 공백 없음
    if ( !("foo" in obj) ) {

    }

    ```

    D. 일관성을 지키는 편이 항상 좋습니다.

    섹션2.A-2.C에서는 우선 공백을 사용하는 규칙을 제시하고 있습니다. 공백을 사용하는 원칙은 단순하면서도 우선순위가 높습니다. 바로 일관성이에요.
    "inner whitespace"를 쓰라는 등의 포맷방식을 모두에게 강요할 수는 없겠지요. 그러나 여러분의 프로젝트 전체에 걸쳐서 단 한 가지의 스타일이 적용되어야 합니다. 이 점이 중요합니다.

    ```javascript

    // 2.D.1.1

    if (조건) {
      // 코드
    }

    while (조건) {
      // 코드
    }

    for (var i = 0; i < 100; i++) {
      // 코드
    }

    if (true) {
      // 코드
    } else {
      // 코드
    }

    ```

    E. 따옴표

    작은 따옴표로 하냐 큰 따옴표로 하냐는 별로 중요하지않습니다, 자바스크립트에서는 그둘은 파싱하는 과정에서 전혀 차이가 없으니까요. 중요한것은 **절대적인 일관성** 이 있어야 한다는 점입니다. **같은 프로젝트에서는 절대로 큰따옴표와 작은따옴표를 섞지 마세요. 한 스타일을 정해서 고수하세요.**


    F. 각 줄의 끝부분, 빈 줄

    여백이 있으면 바뀐 내용들을 읽을 수가 없게 됩니다. 또한 diff툴이 제대로 작동하지 않습니다.
  줄의 끝에 있는 여백이나 빈 줄에 들어있는 공백을 자동적으로 제거해주는 ‘pre-commit hook'을 사용해 보세요.

3. <a name="type">자료형 확인하기 (Courtesy jQuery Core Style Guidelines)</a>

    A. 실제 타입

    스트링:

        typeof variable === "string"

    숫자:

        typeof variable === "number"

    불린:

        typeof variable === "boolean"

    오브젝트:

        typeof variable === "object"

    배열:

        Array.isArray(arrayObject)
        (가능한 곳이면 어디든지)

    노드:

        elem.nodeType === 1

    널(null):

        variable === null

    널(null), 미할당(undefined):

        variable == null

    미할당(undefined):

      전역변수들:

        typeof variable === "undefined"

      지역변수들:

        variable === undefined

      프로퍼티:

        object.prop === undefined
        object.hasOwnProperty( prop )
        "prop" in object

    B. 강제변환된 타입

    다음의 결과를 생각해 보죠...

    아래와 같은 HTML 코드가 있어요:

    ```html

    <input type="text" id="foo-input" value="1">

    ```


    ```javascript

    // 3.B.1.1

    // `foo` 라는 변수를  `0` 값을 갖는 상태로 선언하였습니다. 그리고 자료형은  `수(number)` 이고요.
    var foo = 0;

    // typeof foo;
    // "number"
    ...

    // 나중에 입력요소(input element)에서 받은 새로운 값을
    // `foo` 변수에다가 넣어야 합니다.

    foo = document.getElementById("foo-input").value;
    // (역자주 : 아, `foo` 변수에 원래는 숫자형 자료가 들어가 있었는데, 이번에는 문자형 자료가 들어가네요.)

    // 자, 이제 `typeof foo` 라고 쳐서 `foo` 의 자료형을 확인해보면, 결과는 `문자열` 이
    // 나올 겁니다. 즉 `foo` 의 자료형을 알아볼 때, 아래와 같이 했다면:

    if ( foo === 1 ) {

      importantTask();

    }

    // `importantTask()` 함수는 절대로 실행이 안될 겁니다. `foo` 의 값이 "1" 이라고 하더라도 말이죠.


    // 3.B.1.2

    // 1진법의 +나 - 단항 연산자를 사용한 smart 강제변환으로 문제를 해결할 수 있습니다:

    foo = +document.getElementById("foo-input").value;
          ^ 1진법의 단항연산자 +는 오른쪽에 있는 부분을 숫자로 바꿉니다.

    // typeof foo;
    // "number"

    if ( foo === 1 ) {

      importantTask();

    }

    // `importantTask()` 가 호출됩니다.
    ```

    아래에는 자료형을 강제로 변환하는 흔한 사례들이 나와 있습니다.:


    ```javascript

    // 3.B.2.1

    var number = 1,
      string = "1",
      bool = false;

    number;
    // 1

    number + "";
    // "1"

    string;
     // "1"

    +string;
    // 1

    +string++;
    // 1

    string;
    // 2

    bool;
    // false

    +bool;
    // 0

    bool + "";
    // "false"
    ```


    ```javascript
    // 3.B.2.2

    var number = 1,
      string = "1",
      bool = true;

    string === number;
    // false

    string === number + "";
    // true

    +string === number;
    // true

    bool === number;
    // false

    +bool === number;
    // true

    bool === string;
    // false

    bool === !!string;
    // true
    ```

    ```javascript
    // 3.B.2.3

    var array = [ "a", "b", "c" ];

    !!~array.indexOf( "a" );
    // true

    !!~array.indexOf( "b" );
    // true

    !!~array.indexOf( "c" );
    // true

    !!~array.indexOf( "d" );
    // false

    // 주의: 위의 구문들은 "과도하게 영리"한 방법이 아닌지 생각해 보아야 합니다
    // 다음 구문처럼 비교되는 indexOf의 리턴 값이 더 명확한 쪽이
    // 좋지 않을까요?

    if ( array.indexOf( "a" ) >= 0 ) {
      // ...
    }
    ```

    ```javascript
    // 3.B.2.4

    var num = 2.5;

    parseInt( num, 10 );

    // 위처럼 쓴 것은, 아래에 쓴 것과 같은 의미입니다.

    ~~num;

    num >> 0;

    num >>> 0;

    // 전부 2가 됩니다.


    // 하지만 음수는 다르게 취급되는것도 명심하셔야 합니다...
    var neg = -2.5;

    parseInt( neg, 10 );

    // 위처럼 쓴 것은, 아래에 쓴 것과 같은 의미입니다.

    ~~neg;

    neg >> 0;

    // 전부 -2가 됩니다.
    // 하지만...

    neg >>> 0;

    // 이경우엔 4294967294가 나옵니다.




    ```

4. <a name="cond">조건문으로 확인하는 코드</a>

    ```javascript

    // 4.1.1
    // 배열에 뭔가가 들어있는지 여부를 확인하려는 거라면,
    // 다음과 같이 코드를 작성하는 대신에:
    if ( array.length > 0 ) ...

    // 다음과 같이 작성하세요:
    if ( array.length ) ...


    // 4.1.2
    // 배열이 비어있다는 것만을 확인할 때에는,
    // 아래처럼 작성하지 마시고:
    if ( array.length === 0 ) ...

    // ...다음처럼 작성하세요:
    if ( !array.length ) ...


    // 4.1.3
    // 문자열이 비어있지 않다는 것을 확인할 때에는,
    // 다음처럼 작성하지 마시고:
    if ( string !== "" ) ...

    // ...다음과 같이 작성하세요:
    if ( string ) ...


    // 4.1.4
    // 문자열이 _비어있다는 것_을 확인만 하는 경우라면,
    // 다음처럼 작성하지 마시고:
    if ( string === "" ) ...

    // ...다음과 같이 작성해서, 거짓인지를 확인하세요. :
    if ( !string ) ...


    // 4.1.5
    // 참조 변수가 true인지 확인하려면,
    // 다음처럼 작성하지 마시고:
    if ( foo === true ) ...

    // ...그냥 아래처럼 써주세요. 기본 기능을 활용하면 됩니다:
    if ( foo ) ...


    // 4.1.6
    // 어떤 참조 변수가 false인지 판정할 때에는,
    // 다음처럼 작성하지 마시고:
    if ( foo === false ) ...

    // ...true인지를 확인하도록 부정(!)을 사용하세요.
    if ( !foo ) ...

    // ...주의하세요. 이렇게 제안하면 foo의 값이 0, “”, null, undefined, NaN인 경우에도 참을 반환할 겁니다.
    // foo가 불린값 false를 갖는지를 확인하는 경우라면, 아래와 같이 사용하세요.
    if ( foo === false ) ...


    // 4.1.7
    // 어떤 변수가 있다고 하죠. 이 변수의 값은 null이나 undefined일 수는 있지만 false나 "", 또는 0의 값은 가지지 않습니다. 이런 변수를 판정할 때에는,
    // 아래처럼 작성하지 마시고:
    if ( foo === null || foo === undefined ) ...

    // ...강제형변환되는 ==를 사용하세요. 다음과 같이요:
    if ( foo == null ) ...

    // 그리고 이 점을 기억하세요. == 를 사용하면, 판정하려는 변수의 값이 `null` 이나 `undefined` 일 때, 참을 반환할 것입니다.
    // 하지만 `false` 나 "" 나 0 값을 가질 때에는 거짓을 반환할 것입니다.
    null == undefined

    ```
    **항상** 최선의 결과를 내는 비교가 무엇인지 고민하세요. - 위에 것들은 다 가이드라인입니다, 교리같은건 아니죠.

    ```javascript

    // 4.2.1
    // 형변환 과 비교에 관한 메모

    `===` 가 `==` 보다 좋습니다. (느슨한 형 비교가 필요하지 않는 이상)

    === 는 형변환을 하지 않습니다. 무슨뜻인가 하면:

    "1" === 1;
    // false

    == 는 형변환을 합니다, 무슨 뜻인가 하면:

    "1" == 1;
    // true


    // 4.2.2
    // 불린값, 참(true)으로 간주되는 것, 거짓(false)으로 간주되는 것

    불린값: true, false

    참(true)으로 간주되는 것: "foo", 1

    거짓(false)으로 간주되는 것: "", 0, null, undefined, NaN, void 0

    ```


5. <a name="practical">실용적인 스타일</a>

    ```javascript

    // 5.1.1
    // 실용적인 모듈

    (function( global ) {
      var Module = (function() {

        var data = "secret";

        return {
          // 이것은 불린 속성입니다
          bool: true,
          // 문자열 값
          string: "a string",
          // 배열 속성
          array: [ 1, 2, 3, 4 ],
          // 객체 속성
          object: {
            lang: "en-Us"
          },
          getData: function() {
            // `data` 의 현재 값을 알아내고 반환합니다
            return data;
          },
          setData: function( value ) {
            // `data` 의 값을 설정하고 반환합니다
            return ( data = value );
          }
        };
      })();

      // 여기에 다른 내용이 들어갈 수도 있습니다

      // 전역 객체에 모듈을 노출시키세요.
      global.Module = Module;

    })( this );

    ```

    ```javascript

    // 5.2.1
    // 실용적인 생성자

    (function( global ) {

      function Ctor( foo ) {

        this.foo = foo;

        return this;
      }

      Ctor.prototype.getFoo = function() {
        return this.foo;
      };

      Ctor.prototype.setFoo = function( val ) {
        return ( this.foo = val );
      };


      // `new`없이 생성자를 호출하려면, 이렇게 할 수 도 있습니다:
      var ctor = function( foo ) {
        return new Ctor( foo );
      };


      // 전역 개체에 생성자를 노출합니다
      global.ctor = ctor;

    })( this );

    ```



6. <a name="naming">이름 짓기</a>


    A. 여러분은 컴파일러나 압축기(compressor)가 아닙니다. 그렇게 되려고 시도하지 마세요.

    다음은 이름을 심하게 안 좋게 지은 코드 작성 사례입니다:

    ```javascript

    // 6.A.1.1
    // 이름을 안 좋게 지은 코드 작성 사례

    function q(s) {
      return document.querySelectorAll(s);
    }
    var i,a=[],els=q("#foo");
    for(i=0;i<els.length;i++){a.push(els[i]);}
    ```

    틀림없이 여러분은 이제까지 이렇게 코드를 작성했겠죠. - 이런 코드 작성 방식은 오늘부로 바뀌기를 바랍니다.

    아래에는 좀 더 사려깊게, 그리고 좀 더 논리적으로, 친절하게 이름을 짓는 방식이 제시되어 있습니다. (가독성이 더욱 높은 구조이고요):

    ```javascript

    // 6.A.2.1
    // 이름짓기가 더 잘된 코드 작성 예

    function query( selector ) {
      return document.querySelectorAll( selector );
    }

    var idx = 0,
      elements = [],
      matches = query("#foo"),
      length = matches.length;

    for( ; idx < length; idx++ ){
      elements.push( matches[ idx ] );
    }

    ```

    몇 가지 이름짓는 방법에 대한 조언 몇 가지:

    ```javascript

    // 6.A.3.1
    // strings의 이름 짓기

    `dog` 은 문자열입니다.


    // 6.A.3.2
    // 배열의 이름 짓기

    `dogs` 는 `dog` 문자열이 들어있는 배열입니다.


    // 6.A.3.3
    // 함수나 오브젝트(object), 객체(instance) 등의 이름 짓기

    camelCase; 함수와 변수를 선언할 때는 이렇게 이름지어 주세요.


    // 6.A.3.4
    // 생성자, prototypes, 기타 등등의 이름 짓는 법

    PascalCase; 생성자 함수의 이름은 이렇게 짓습니다.


    // 6.A.3.5
    // 정규표현식의 이름 짓는 법

    rDesc = //;


    // 6.A.3.6
    // 구글 Closure 라이브러리 스타일 가이드에서 발췌한 것

    functionNamesLikeThis;  // 함수는 이렇게 이름을 지으시고..
    variableNamesLikeThis;  // 변수는 이렇게 이름을 지으세요.
    ConstructorNamesLikeThis;  // 생성자는 이렇게 이름을 지으시고..
    EnumNamesLikeThis;  // Enum의 이름은 이렇게 지으세요.
    methodNamesLikeThis;  // 메서드의 이름은 이렇게 지으시고,
    SYMBOLIC_CONSTANTS_LIKE_THIS;  // symbolic 상수의 이름은 이렇게 지어주세요.



    ```

    B. `this` 다루기

    나중에 호출되는 `BoundFunction`을 정의 하기위해서 `call` 이나 `apply` 가 일반 적으로 쓰여지고 있긴 하지만, `.bind( this )` 같은 함수를 사용하는편이 좋습니다. 더 좋은 선택지가 없을 때에만 엘리어싱을 고려하세요.


    ```javascript

    // 6.B.1
    function Device( opts ) {

      this.value = null;

      // 비동기 스트림으로 열어서,
      // 지속적으로 불릴 것 입니다.
      stream.read( opts.path, function( data ) {

        // 이 인스턴스의 현재 값을
        // 데이터 스트림의 최신값으로 업데이트
        this.value = data;

      }.bind(this) );

      // 이 Device 인스턴스에서의 이벤트 발생 빈도를 조절
      setInterval(function() {

        // 조절된 이벤트를 발생
        this.emit("event");

      }.bind(this), opts.freq || 100 );
    }

    // EventEmitter를 구현하는 척만 했어요. ;)

    ```

    이런게 불가능할 경우를 위해, 많은 현대적인 자바스크립트 라이브러리들이 `.bind` 같은 함수를 가지고 있습니다.


    ```javascript
    // 6.B.2

    // lodash/underscore 의 _.bind()
    function Device( opts ) {

      this.value = null;

      stream.read( opts.path, _.bind(function( data ) {

        this.value = data;

      }, this) );

      setInterval(_.bind(function() {

        this.emit("event");

      }, this), opts.freq || 100 );
    }

    // jQuery.proxy
    function Device( opts ) {

      this.value = null;

      stream.read( opts.path, jQuery.proxy(function( data ) {

        this.value = data;

      }, this) );

      setInterval( jQuery.proxy(function() {

        this.emit("event");

      }, this), opts.freq || 100 );
    }

    // dojo.hitch
    function Device( opts ) {

      this.value = null;

      stream.read( opts.path, dojo.hitch( this, function( data ) {

        this.value = data;

      }) );

      setInterval( dojo.hitch( this, function() {

        this.emit("event");

      }), opts.freq || 100 );
    }

    ```

    최후의 수단으로, `this` 의 알리아스를 `self`로 만드세요. 이 방법은 버그가 매우 발생하기 쉬우므로 가능한한 피해야 합니다.

    ```javascript

    // 6.B.3

    function Device( opts ) {
      var self = this;

      this.value = null;

      stream.read( opts.path, function( data ) {

        self.value = data;

      });

      setInterval(function() {

        self.emit("event");

      }, opts.freq || 100 );
    }

    ```


    C. `thisArg` 사용하기

    ES 5.1 의 내부 프로토타입의 함수는 `thisArg`라는 특별한 시그니쳐를 가지고 있고 가능한 한 사용해야합니다

    ```javascript

    // 6.C.1

    var obj;

    obj = { f: "foo", b: "bar", q: "qux" };

    Object.keys( obj ).forEach(function( key ) {

      // |this| 는 이제 `obj`에 대한 참조

      console.log( this[ key ] );

    }, obj ); // <-- 이 최후의 인수가 `thisArg`

    // Prints...

    // "foo"
    // "bar"
    // "qux"

    ```

    `thisArg` 는 `Array.prototype.every`, `Array.prototype.forEach`, `Array.prototype.some`, `Array.prototype.map`, `Array.prototype.filter` 같은 것과 같이 쓸 수 있습니다.

7. <a name="misc">자잘한 것들</a>

    이번 섹션에서는 몇 가지 아이디어와 개념에 대해서 다룰 겁니다. 아이디어와 개념의 목적은 자바스크립트로 프로그래밍하는 데 있어 좀더 나은 방법을 찾을 수 있도록 기존에 사용하던 관행에 의문을 제기하게 만드는 것입니다.

    A. `switch` 사용을 피해야 합니다. 현대의 방법론에서는, switch문이 들어간 함수를 블랙리스트에 올릴 겁니다.

    파이어폭스와 크롬 최신 버전에서 `switch` 구문의 실행에 관한 눈부신 발전이 이루어진 듯 합니다.
    http://jsperf.com/switch-vs-object-literal-vs-module

    개선된 것들 중에 주목할 만한 것은 이곳에서도 볼 수 있습니다:
    https://github.com/rwldrn/idiomatic.js/issues/13

    ```javascript

    // 7.A.1.1
    // switch 구문을 사용한 코드 작성 예

    switch( foo ) {
      case "alpha":
        alpha();
        break;
      case "beta":
        beta();
        break;
      default:
        // 기본적으로 수행할 것
        break;
    }

    // 7.A.1.2
    // 객체 리터럴(object lieteral)이나 모듈을 사용하여 접근하는 방식이 더 좋습니다:

    var switchObj = {
      alpha: function() {
        // 구문들
        // 반환문
      },
      beta: function() {
        // 구문들
        // 반환문
      },
      _default: function() {
        // 구문들
        // 반환문
      }
    };

    var switchModule = (function () {
      return {
        alpha: function() {
          // 구문들
          // 반환문
        },
        beta: function() {
          // 구문들
          // 반환문
        },
        _default: function() {
          // 구문들
          // 반환문
        }
      };
    })();


    // 7.A.1.3
    // `foo`가 `switchObj` 또는 `switchModule`의 속성이라고 할 때, 아래 메서드처럼 실행합니다...

    ( Object.hasOwnProperty.call( switchObj, foo ) && switchObj[ foo ] || switchObj._default )( args );

    ( Object.hasOwnProperty.call( switchObj, foo ) && switchModule[ foo ] || switchModule._default )( args );

    // `foo` 의 값을 알고 있고 확신한다면
    // 실행만 남겨 둔 채 OR 체크를 생략할 수도 있습니다:

    switchObj[ foo ]( args );

    switchModule[ foo ]( args );


    // 이 패턴은 코드의 재사용성도 높여줘요.

    ```

    B. 값을 일찍 반환하면 코드의 가독성이 높아져요. 성능 차이는 무시할 정도밖에 안돼죠.

    ```javascript

    // 7.B.1.1
    // 안좋은 예:
    function returnLate( foo ) {
      var ret;

      if ( foo ) {
        ret = "foo";
      } else {
        ret = "quux";
      }
      return ret;
    }

    // 좋은 예:

    function returnEarly( foo ) {

      if ( foo ) {
        return "foo";
      }
      return "quux";
    }

    ```


8. <a name="native">네이티브 & 호스트 객체</a>

    기본적으로 중요한 것은 이겁니다:

    ### 바보같은 짓은 하지마세요. 다 괜찮을 겁니다.

    이 개념에 대해 좀 더 알고 싶으시면, 다음 프리젠테이션을 보세요:

    #### “Everything is Permitted: Extending Built-ins(모든 게 다 가능해진, 내장기능 확장)” by Andrew Dupont (JSConf2011, Portland, Oregon)

    <iframe src="http://blip.tv/play/g_Mngr6LegI.html" width="480" height="346" frameborder="0" allowfullscreen></iframe><embed type="application/x-shockwave-flash" src="http://a.blip.tv/api.swf#g_Mngr6LegI" style="display:none"></embed>

    http://blip.tv/jsconf/jsconf2011-andrew-dupont-everything-is-permitted-extending-built-ins-5211542

9. <a name="comments">주석 달기</a>
  * JSDoc 스타일이 좋아요 (Closure Compiler type hints++)
  * 주제를 가진 코드위에는 한 줄로 주석을 달아요.
  * 보통은 여러줄로 주석을 다는게 좋고요.
  * 코드의 맨 마지막 줄에 주석을 다는 것은 금물이에요!


10. <a name="language">한 언어로 작성하기</a>

    프로그램은 유지보수 하는 사람들에 의해 가급적 하나의 언어(영어이든 아니든 무슨 언어로든 간에 - 역자 주)로 쓰이는 것이 좋습니다.

## 부록

### 쉼표를 맨 앞에 쓰는 것에 대하여.

이 문서를 기본 스타일 가이드로 인용하는 모든 프로젝트는 달리 명시하지 않는 한, 쉼표를 맨 앞에 쓰는 코드 포맷은 허락되지 않습니다.
>>>>>>> 23f820dc
<|MERGE_RESOLUTION|>--- conflicted
+++ resolved
@@ -1,1242 +1,3 @@
-<<<<<<< HEAD
-# 자연스럽고 일관성 있게 자바스크립트 코딩하는 원칙
-
-## 이 문서는 계속 바뀝니다. 주변의 코드를 더 낫게 만들기 위한 좋은 아이디어가 있으시면 알려주세요. Github에서 fork, clone, branch, commit, push, pull request 하는 방법으로 참여해 보세요.
-
-* Rick Waldron [@rwaldron](http://twitter.com/rwaldron), [github](https://github.com/rwldrn)
-* Mathias Bynens [@mathias](http://twitter.com/mathias), [github](https://github.com/mathiasbynens)
-* Schalk Neethling [@ossreleasefeed](http://twitter.com/ossreleasefeed), [github](https://github.com/ossreleasefeed/)
-* Kit Cambridge  [@kitcambridge](http://twitter.com/kitcambridge), [github](https://github.com/kitcambridge)
-* Raynos  [github](https://github.com/Raynos)
-* Matias Arriola [@MatiasArriola](https://twitter.com/MatiasArriola), [github](https://github.com/MatiasArriola/)
-* John Fischer [@jfroffice](https://twitter.com/jfroffice), [github](https://github.com/jfroffice/)
-* Idan Gazit [@idangazit](http://twitter.com/idangazit), [github](https://github.com/idangazit)
-* Leo Balter [@leobalter](http://twitter.com/leobalter), [github](https://github.com/leobalter)
-* Breno Oliveira [@garu_rj](http://twitter.com/garu_rj), [github](https://github.com/garu)
-* Leo Beto Souza [@leobetosouza](http://twitter.com/leobetosouza), [github](https://github.com/leobetosouza)
-* Ryuichi Okumura [@okuryu](http://twitter.com/okuryu), [github](https://github.com/okuryu)
-* Pascal Precht [@PascalPrecht](http://twitter.com/PascalPrecht), [github](https://github.com/pascalprecht)
-* EngForDev [engfordev](http://www.opentutorials.org/course/167/1363) - Hwan Min Hong / MinTaek Kwon [@leoinsight](http://twitter.com/leoinsight) / Tw Shim [@marocchino](http://twitter.com/marocchino), [github](https://github.com/marocchino) / Nassol Kim [@nassol99](http://twitter.com/nassol99), [github](https://github.com/nassol) / Juntai Park [@rkJun](http://twitter.com/rkJun), [github](https://github.com/rkJun) / Minkyu Shim / Gangmin Won / Justin Yoo [@justinchronicle](http://twitter.com/justinchronicle) / Daeyup Lee
-* Marco Trulla [@marcotrulla](http://twitter.com/marcotrulla), [github](https://github.com/Ragnarokkr)
-* Alex Navasardyan [@alexnavasardyan](http://twitter.com/alexnavasardyan), [github](https://github.com/2k00l)
-* Mihai Paun [@mihaipaun](http://twitter.com/mihaipaun), [github](https://github.com/mihaipaun)
-* Evgeny Mandrikov [@\_godin\_](http://twitter.com/_godin_), [github](https://github.com/Godin)
-* Sofish Lin [@sofish](http://twitter.com/sofish), [github](https://github.com/sofish)
-* Дејан Димић [@dejan_dimic](http://twitter.com/dejan_dimic), [github](https://github.com/rubystream)
-* Miloš Gavrilović [@gavrisimo](http://twitter.com/gavrisimo), [github](https://github.com/gavrisimo)
-
-## 코드 기반에 있는 모든 코드는 마치 한 사람이 작성한 것처럼 보여야 합니다. 많은 사람이 코드 작성에 참여했더라도 말이죠.
-
-### 제가 원저자인 프로젝트의 코드를 작성할 때는 몇 가지 원칙을 따르는데요, 아래의 목록에 그 원칙들을 나열하였습니다. 이 프로젝트의 코드작성에 참여할 때에는 다음의 가이드라인을 따라야 합니다.
-
-### 다른 사람들에게 제 코드 작성 스타일을 따르라고 강요하려는 의도는 아닙니다. 이미 준수하는 코드작성 스타일이 있다면, 그것을 따라야 하겠지요.
-
-
-<!--> ### "Arguments over style are pointless. There should be a style guide, and you should follow it"-->
-> ### "스타일에 관한 논쟁은 무의미하다. 스타일 가이드가 있을테니, 거기에 따르기만 해라"
->_Rebecca_ _Murphey_
-
-&nbsp;
-
-> ### "성공적인 프로젝트의 멋진 일원이 되기 위해서는 여러분 마음대로 코드를 작성하는 것이 나쁜 생각™임을 깨닫는 것이지요. 수천만 사람들이 여러분의 코드를 사용한다면, 가장 명확하게 코딩해야 합니다. 언어 명세가 허용하는 한 가장 똑똑한 코드를 만들겠다는 당신의 개인적인 선호에 따라서가 아니라"
->_Idan_ _Gazit_
-
-
-## 번역
-
-* [ORIGINAL](https://github.com/rwldrn/idiomatic.js/)
-* [German](https://github.com/rwldrn/idiomatic.js/tree/master/translations/de_DE)
-* [French](https://github.com/rwldrn/idiomatic.js/tree/master/translations/fr_FR)
-* [Spanish](https://github.com/rwldrn/idiomatic.js/tree/master/translations/es_ES)
-* [Portuguese - Brazil](https://github.com/rwldrn/idiomatic.js/tree/master/translations/pt_BR)
-* [Korean](https://github.com/rwldrn/idiomatic.js/tree/master/translations/ko_KR)
-* [Japanese](https://github.com/rwldrn/idiomatic.js/tree/master/translations/ja_JP)
-* [Italian](https://github.com/rwldrn/idiomatic.js/tree/master/translations/it_IT)
-* [Russian](https://github.com/rwldrn/idiomatic.js/tree/master/translations/ru_RU)
-* [Romanian](https://github.com/rwldrn/idiomatic.js/tree/master/translations/ro_RO)
-* [简体中文](https://github.com/rwldrn/idiomatic.js/tree/master/translations/zh_CN)
-* [Serbian - cyrilic alphabet](https://github.com/rwldrn/idiomatic.js/tree/master/translations/ср_СР)
-* [Serbian - latin aplphabet](https://github.com/rwldrn/idiomatic.js/tree/master/translations/sr_SR)
-
-## 관련은 없지만, 중요한 자료:
-
-### 코드 품질: 멋진 툴들, 리소스 & 참고자료
-
- * [JavaScript Plugin](http://docs.codehaus.org/display/SONAR/JavaScript+Plugin) for [Sonar](http://www.sonarsource.org/)
- * [Plato](https://github.com/jsoverson/plato)
- * [jsPerf](http://jsperf.com/)
- * [jsFiddle](http://jsfiddle.net/)
- * [jsbin](http://jsbin.com/)
- * [JavaScript Lint (JSL)](http://javascriptlint.com/)
- * [jshint](http://jshint.com/)
- * [jslint](http://jslint.org/)
-
-
-## 똑똑해지기
-
-### [Annotated ECMAScript 5.1](http://es5.github.com/)
-### [EcmaScript Language Specification, 5.1 Edition](http://ecma-international.org/ecma-262/5.1/)
-
-아래 리스트는 1) 이 주제의 모든 지식들을 포괄하지는 않습니다. 2) *반드시 읽기를 권합니다*. 저는 아래 저자들이 말하는 코딩 스타일에 대해 항상 찬성하는 것은 아니지만, 분명한 것은 그들이 일관성 있단 겁니다. 게다가 이들은 프로그래밍 언어의 권위자들입니다.
-
- * [Baseline For Front End Developers](http://rmurphey.com/blog/2012/04/12/a-baseline-for-front-end-developers/)
- * [유창한 자바스크립트(Eloquent JavaScript)](http://eloquentjavascript.net/)
- * [JavaScript, JavaScript](http://javascriptweblog.wordpress.com/)
- * [자바스크립트 개발 모험(Adventures in JavaScript Development)](http://rmurphey.com/)
- * [Perfection Kills](http://perfectionkills.com/)
- * [더글라스 크록포드의 월드와이드웹(Douglas Crockford's Wrrrld Wide Web)](http://www.crockford.com)
- * [JS Assessment](https://github.com/rmurphey/js-assessment)
- * [Leveraging Code Quality Tools by Anton Kovalyov](http://anton.kovalyov.net/slides/gothamjs/)
-
-
-
-### 빌드 & 배포 프로세스
-
-<!--Projects should always attempt to include some generic means by which source can be linted, tested and compressed in preparation for production use. For this task, [grunt](https://github.com/cowboy/grunt) by Ben Alman is second to none and has officially replaced the "kits/" directory of this repo.-->
-프로젝트는 배포를 위해 소스코드를 압축하는 방법을 마련해두어야 합니다. 이렇게 하기 위해, Ben Alman의 [grunt](https://github.com/cowboy/grunt) 는 둘째가라면 서러운 솔루션이며 공식적으로 이 레포지터리의 "kits/" 디랙토리를 대체 하고있습니다.
-
-
-
-### 테스트 Facility
-
-프로젝트에는 유닛, 참조, 구현, 기능에 관한 테스트가 _들어가 있어야_ 합니다. 유스 케이스를 "테스트"로 **한정하지 마세요.** 아래에는 테스트를 하는 프레임워크의 목록을 나열해 두었습니다. 이 중에 어느 하나를 더욱 추천하는 것은 아닙니다.
-
- * [QUnit](http://github.com/jquery/qunit)
- * [Jasmine](https://github.com/pivotal/jasmine)
- * [Vows](https://github.com/cloudhead/vows)
- * [Mocha](https://github.com/visionmedia/mocha)
- * [Hiro](http://hirojs.com/)
- * [JsTestDriver](https://code.google.com/p/js-test-driver/)
- * [Buster.js](http://busterjs.org/)
- * [Sinon.js](http://sinonjs.org/)
-
-
-## 목차
-
- * [공백](#whitespace)
- * [구문(Syntax)을 아름답게 작성하기](#spacing)
- * [데이터형을 확인하기(Type Checking) (Courtesy jQuery Core Style Guidelines)](#type)
- * [조건을 판정하기(Conditional Evaluation)](#cond)
- * [실용적인 스타일](#practical)
- * [이름을 짓는 방법](#naming)
- * [자잘한 것들](#misc)
- * [네이티브 & 호스트 객체](#native)
- * [주석 달기](#comments)
- * [한 언어로 작성하기](#language)
-
-
-
-------------------------------------------------
-
-
-<!---## Preface-->
-## 서문
-
-<!--The following sections outline a _reasonable_ style guide for modern JavaScript development and are not meant to be prescriptive. The most important take-away is the **law of code style consistency**. Whatever you chose as the style for your project should be considered law. Link to this document as a statement of your project's commitment to code style consistency, readability and maintainability.-->
-<!--下記のセクションではモダンなJavaScriptの開発のための_合理的な_スタイルガイドを説明していますが、規範的になれという意味ではありません。最も重要なことは一貫性のあるコードスタイル法則ということです。どんなものでもあなたのプロジェクトのために選ぶスタイルは一貫性のある法則であるべきです。一貫性、可読性、メンテナンス性のあるコードスタイルにするためにあなたのプロジェクトのコミットメントとしてこのドキュメントへリンクしてください。-->
-이 글의 섹션은 현대적인 자바스크립트 개발을 위한 _합리적인_ 스타일가이드를 제시하고 있지만, 그게 규정이라는 의미는 아닙니다. 제일 중요한 것은 **일관성 있는 코딩 스타일을 위한 규칙** 입니다. 프로젝트에 어떤 스타일을 사용하던간에 반드시 지켜져야 합니다. 이 문서를 프로젝트의 일관성, 가독성, 유지보수용이성을 위한 참고자료로써 링크해 주세요.
-
-
-
-
-## 자연스러운 스타일에 관한 선언문
-
-
-1. <a name="whitespace">공백</a>
-  - 절대 스페이스와 탭을 섞어 쓰지 마세요.
-  - 프로젝트를 시작할 때, 코드를 작성하기 전에 먼저 스페이스와 탭 중의 하나를 선택하여야 합니다. 이것이 **규칙** 입니다.
-      - 가독성을 위해서 저는 항상 편집기의 들여쓰기 크기를 2 문자로 설정하기를 권장합니다. &mdash; 2 문자란 2 스페이스 또는 탭으로 표현되는 2칸 공간을 의미합니다.
-  - 에디터가 들여쓰기 설정을 지원한다면, 저는 "show invisibles" 설정을 켜고 작업합니다. 이렇게 했을 때의 장점은 다음과 같아요:
-      - 일관성을 강제할 수 있어요.
-      - 줄 끝의 공백문자 제거하기 좋아요.
-      - 빈 줄 공백문자를 제거하기 좋아요.
-      - 커밋하고 비교(diff)할 때 읽기 편해요.
-
-
-2. <a name="spacing">아름답게 구문 작성하기</a>
-
-    A. 중괄호{}, 괄호(), 줄 바꾸기
-
-    ```javascript
-
-    // if나 else, for while, try를 쓸 때에는 항상 빈 칸을 띠우고, 괄호를 사용하고, 여러 줄로 나누어 쓰세요.
-    // 이렇게 하면 가독성이 더 좋아집니다.
-
-    // 2.A.1.1
-    // 빼곡해서 알아보기 어려운 구문의 예
-
-    if(condition) doSomething();
-
-    while(condition) iterating++;
-
-    for(var i=0;i<100;i++) someIterativeFn();
-
-
-    // 2.A.1.1
-    // 가독성이 높아지도록 빈 칸을 띠워주세요.
-
-    if ( condition ) {
-      // 코드
-    }
-
-    while ( condition ) {
-      // 코드
-    }
-
-    for ( var i = 0; i < 100; i++ ) {
-      // 코드
-    }
-
-    // 아래처럼 하면 더 좋습니다:
-
-    var i,
-      length = 100;
-
-    for ( i = 0; i < length; i++ ) {
-      // 코드
-    }
-
-    // 아니면 이렇게 할 수도 있죠...
-
-    var i = 0,
-      length = 100;
-
-    for ( ; i < length; i++ ) {
-      // 코드
-    }
-
-    var prop;
-
-    for ( prop in object ) {
-      // 코드
-    }
-
-
-    if ( true ) {
-      // 코드
-    } else {
-      // 코드
-    }
-    ```
-
-
-    B. 할당, 선언, 함수(일반, 표현식, 생성자)
-
-    ```javascript
-
-    // 2.B.1.1
-    // 변수
-    var foo = "bar",
-      num = 1,
-      undef;
-
-    // 리터럴 표기법:
-    var array = [],
-      object = {};
-
-
-    // 2.B.1.2
-    // 함수 같은 유효 범위에 `var` 를 하나만 사용하면 가독성이 높아집니다.
-    // 이렇게 하면 선언 목록도 깔끔해집니다(아울러 키보드로 입력해야 할 양도 줄어들지요)
-
-    // 나쁜 스타일
-    var foo = "";
-    var bar = "";
-    var qux;
-
-    // 좋은 스타일
-    var foo = "",
-      bar = "",
-      quux;
-
-    // 또는..
-    var // 아래 변수에 대한 설명
-    foo = "",
-    bar = "",
-    quux;
-
-    // 2.B.1.3
-    // var 문은 관련있는 스코프(함수) 안의 시작하는 곳에 있어야합니다.
-    // ECMAScript 6의  const, let도 같은 맥락으로 이 규칙이 적용됩니다.
-
-    // 나쁜 스타일
-    function foo() {
-
-      // 여기에 어떤 구문이 있음
-      var bar = "",
-        qux;
-    }
-
-    // 좋은 스타일
-    function foo() {
-      var bar = "",
-        qux;
-
-      // 변수 선언이후에 모든 구문들이 옴.
-    }
-    ```
-
-    ```javascript
-
-    // 2.B.2.1
-    // 일반 함수 선언
-    function foo( arg1, argN ) {
-
-    }
-
-    // 사용법
-    foo( arg1, argN );
-
-
-    // 2.B.2.2
-    // 일반 함수 선언
-    function square( number ) {
-      return number * number;
-    }
-
-    // 사용법
-    square( 10 );
-
-    // 아주 부자연스러운 연속 전달 스타일(continuation passing style) (CPS에 대해서는 http://goo.gl/TA32o를 참고)
-    function square( number, callback ) {
-      callback( number * number );
-    }
-
-    square( 10, function( square ) {
-      // 콜백 문장
-    });
-
-
-    // 2.B.2.3
-    // 함수 표현식
-    var square = function( number ) {
-      // 가치 있고 의미 있는 뭔가를 반환합니다
-      return number * number;
-    };
-
-    // 식별자를 지닌 함수 표현식
-    // 아래와 같은 형태는 자기 자신을 호출할 수 있으면서
-    // 스택 트레이스상에서 식별할 수 있다는 부가적인 장점이 있습니다:
-    var factorial = function factorial( number ) {
-      if ( number < 2 ) {
-        return 1;
-      }
-
-      return number * factorial( number-1 );
-    };
-
-
-    // 2.B.2.4
-    // 생성자 선언
-    function FooBar( options ) {
-
-      this.options = options;
-    }
-
-    // 사용법
-    var fooBar = new FooBar({ a: "alpha" });
-
-    fooBar.options;
-    // { a: "alpha" }
-
-    ```
-
-
-    C. 예외 사항, 약간의 탈선
-
-    ```javascript
-
-    // 2.C.1.1
-    // 콜백을 포함한 함수
-    foo(function() {
-      // 참고로 함수 호출을 실행하는 첫 괄호와 "function"이라는
-      // 단어 사이에는 별도의 공백이 없습니다.
-    });
-
-    // 배열을 받는 함수일 때에는 공백 없음
-    foo([ "alpha", "beta" ]);
-
-    // 2.C.1.2
-    // 객체를 받는 함수일 때에는 공백 없음
-    foo({
-      a: "alpha",
-      b: "beta"
-    });
-
-    // 괄호안에 괄호가 있을 때에는 공백 없음
-    if ( !("foo" in obj) ) {
-
-    }
-
-    ```
-
-    D. 일관성을 지키는 편이 항상 좋습니다.
-
-    섹션2.A-2.C에서는 우선 공백을 사용하는 규칙을 제시하고 있습니다. 공백을 사용하는 원칙은 단순하면서도 우선순위가 높습니다. 바로 일관성이에요.
-    "inner whitespace"를 쓰라는 등의 포맷방식을 모두에게 강요할 수는 없겠지요. 그러나 여러분의 프로젝트 전체에 걸쳐서 단 한 가지의 스타일이 적용되어야 합니다. 이 점이 중요합니다.
-
-    ```javascript
-
-    // 2.D.1.1
-
-    if (조건) {
-      // 코드
-    }
-
-    while (조건) {
-      // 코드
-    }
-
-    for (var i = 0; i < 100; i++) {
-      // 코드
-    }
-
-    if (true) {
-      // 코드
-    } else {
-      // 코드
-    }
-
-    ```
-
-    E. 따옴표
-
-    작은 따옴표로 하냐 큰 따옴표로 하냐는 별로 중요하지않습니다, 자바스크립트에서는 그둘은 파싱하는 과정에서 전혀 차이가 없으니까요. 중요한것은 **절대적인 일관성** 이 있어야 한다는 점입니다. **같은 프로젝트에서는 절대로 큰따옴표와 작은따옴표를 섞지 마세요. 한 스타일을 정해서 고수하세요.**
-
-
-    F. 각 줄의 끝부분, 빈 줄
-
-    여백이 있으면 바뀐 내용들을 읽을 수가 없게 됩니다. 또한 diff툴이 제대로 작동하지 않습니다.
-  줄의 끝에 있는 여백이나 빈 줄에 들어있는 공백을 자동적으로 제거해주는 ‘pre-commit hook'을 사용해 보세요.
-
-3. <a name="type">자료형 확인하기 (Courtesy jQuery Core Style Guidelines)</a>
-
-    A. 실제 타입
-
-    스트링:
-
-        typeof variable === "string"
-
-    숫자:
-
-        typeof variable === "number"
-
-    불린:
-
-        typeof variable === "boolean"
-
-    오브젝트:
-
-        typeof variable === "object"
-
-    배열:
-
-        Array.isArray(arrayObject)
-        (가능한 곳이면 어디든지)
-
-    노드:
-
-        elem.nodeType === 1
-
-    널(null):
-
-        variable === null
-
-    널(null), 미할당(undefined):
-
-        variable == null
-
-    미할당(undefined):
-
-      전역변수들:
-
-        typeof variable === "undefined"
-
-      지역변수들:
-
-        variable === undefined
-
-      프로퍼티:
-
-        object.prop === undefined
-        object.hasOwnProperty( prop )
-        "prop" in object
-
-    B. 강제변환된 타입
-
-    다음의 결과를 생각해 보죠...
-
-    아래와 같은 HTML 코드가 있어요:
-
-    ```html
-
-    <input type="text" id="foo-input" value="1">
-
-    ```
-
-
-    ```javascript
-
-    // 3.B.1.1
-
-    // `foo` 라는 변수를  `0` 값을 갖는 상태로 선언하였습니다. 그리고 자료형은  `수(number)` 이고요.
-    var foo = 0;
-
-    // typeof foo;
-    // "number"
-    ...
-
-    // 나중에 입력요소(input element)에서 받은 새로운 값을
-    // `foo` 변수에다가 넣어야 합니다.
-
-    foo = document.getElementById("foo-input").value;
-    // (역자주 : 아, `foo` 변수에 원래는 숫자형 자료가 들어가 있었는데, 이번에는 문자형 자료가 들어가네요.)
-
-    // 자, 이제 `typeof foo` 라고 쳐서 `foo` 의 자료형을 확인해보면, 결과는 `문자열` 이
-    // 나올 겁니다. 즉 `foo` 의 자료형을 알아볼 때, 아래와 같이 했다면:
-
-    if ( foo === 1 ) {
-
-      importantTask();
-
-    }
-
-    // `importantTask()` 함수는 절대로 실행이 안될 겁니다. `foo` 의 값이 "1" 이라고 하더라도 말이죠.
-
-
-    // 3.B.1.2
-
-    // 1진법의 +나 - 단항 연산자를 사용한 smart 강제변환으로 문제를 해결할 수 있습니다:
-
-    foo = +document.getElementById("foo-input").value;
-          ^ 1진법의 단항연산자 +는 오른쪽에 있는 부분을 숫자로 바꿉니다.
-
-    // typeof foo;
-    // "number"
-
-    if ( foo === 1 ) {
-
-      importantTask();
-
-    }
-
-    // `importantTask()` 가 호출됩니다.
-    ```
-
-    아래에는 자료형을 강제로 변환하는 흔한 사례들이 나와 있습니다.:
-
-
-    ```javascript
-
-    // 3.B.2.1
-
-    var number = 1,
-      string = "1",
-      bool = false;
-
-    number;
-    // 1
-
-    number + "";
-    // "1"
-
-    string;
-     // "1"
-
-    +string;
-    // 1
-
-    +string++;
-    // 1
-
-    string;
-    // 2
-
-    bool;
-    // false
-
-    +bool;
-    // 0
-
-    bool + "";
-    // "false"
-    ```
-
-
-    ```javascript
-    // 3.B.2.2
-
-    var number = 1,
-      string = "1",
-      bool = true;
-
-    string === number;
-    // false
-
-    string === number + "";
-    // true
-
-    +string === number;
-    // true
-
-    bool === number;
-    // false
-
-    +bool === number;
-    // true
-
-    bool === string;
-    // false
-
-    bool === !!string;
-    // true
-    ```
-
-    ```javascript
-    // 3.B.2.3
-
-    var array = [ "a", "b", "c" ];
-
-    !!~array.indexOf( "a" );
-    // true
-
-    !!~array.indexOf( "b" );
-    // true
-
-    !!~array.indexOf( "c" );
-    // true
-
-    !!~array.indexOf( "d" );
-    // false
-
-    // 주의: 위의 구문들은 "과도하게 영리"한 방법이 아닌지 생각해 보아야 합니다
-    // 다음 구문처럼 비교되는 indexOf의 리턴 값이 더 명확한 쪽이
-    // 좋지 않을까요?
-
-    if ( array.indexOf( "a" ) >= 0 ) {
-      // ...
-    }
-    ```
-
-    ```javascript
-    // 3.B.2.4
-
-    var num = 2.5;
-
-    parseInt( num, 10 );
-
-    // 위처럼 쓴 것은, 아래에 쓴 것과 같은 의미입니다.
-
-    ~~num;
-
-    num >> 0;
-
-    num >>> 0;
-
-    // 전부 2가 됩니다.
-
-
-    // 하지만 음수는 다르게 취급되는것도 명심하셔야 합니다...
-    var neg = -2.5;
-
-    parseInt( neg, 10 );
-
-    // 위처럼 쓴 것은, 아래에 쓴 것과 같은 의미입니다.
-
-    ~~neg;
-
-    neg >> 0;
-
-    // 전부 -2가 됩니다.
-    // 하지만...
-
-    neg >>> 0;
-
-    // 이경우엔 4294967294가 나옵니다.
-
-
-
-
-    ```
-
-4. <a name="cond">조건문으로 확인하는 코드</a>
-
-    ```javascript
-
-    // 4.1.1
-    // 배열에 뭔가가 들어있는지 여부를 확인하려는 거라면,
-    // 다음과 같이 코드를 작성하는 대신에:
-    if ( array.length > 0 ) ...
-
-    // 다음과 같이 작성하세요:
-    if ( array.length ) ...
-
-
-    // 4.1.2
-    // 배열이 비어있다는 것만을 확인할 때에는,
-    // 아래처럼 작성하지 마시고:
-    if ( array.length === 0 ) ...
-
-    // ...다음처럼 작성하세요:
-    if ( !array.length ) ...
-
-
-    // 4.1.3
-    // 문자열이 비어있지 않다는 것을 확인할 때에는,
-    // 다음처럼 작성하지 마시고:
-    if ( string !== "" ) ...
-
-    // ...다음과 같이 작성하세요:
-    if ( string ) ...
-
-
-    // 4.1.4
-    // 문자열이 _비어있다는 것_을 확인만 하는 경우라면,
-    // 다음처럼 작성하지 마시고:
-    if ( string === "" ) ...
-
-    // ...다음과 같이 작성해서, 거짓인지를 확인하세요. :
-    if ( !string ) ...
-
-
-    // 4.1.5
-    // 참조 변수가 true인지 확인하려면,
-    // 다음처럼 작성하지 마시고:
-    if ( foo === true ) ...
-
-    // ...그냥 아래처럼 써주세요. 기본 기능을 활용하면 됩니다:
-    if ( foo ) ...
-
-
-    // 4.1.6
-    // 어떤 참조 변수가 false인지 판정할 때에는,
-    // 다음처럼 작성하지 마시고:
-    if ( foo === false ) ...
-
-    // ...true인지를 확인하도록 부정(!)을 사용하세요.
-    if ( !foo ) ...
-
-    // ...주의하세요. 이렇게 제안하면 foo의 값이 0, “”, null, undefined, NaN인 경우에도 참을 반환할 겁니다.
-    // foo가 불린값 false를 갖는지를 확인하는 경우라면, 아래와 같이 사용하세요.
-    if ( foo === false ) ...
-
-
-    // 4.1.7
-    // 어떤 변수가 있다고 하죠. 이 변수의 값은 null이나 undefined일 수는 있지만 false나 "", 또는 0의 값은 가지지 않습니다. 이런 변수를 판정할 때에는,
-    // 아래처럼 작성하지 마시고:
-    if ( foo === null || foo === undefined ) ...
-
-    // ...강제형변환되는 ==를 사용하세요. 다음과 같이요:
-    if ( foo == null ) ...
-
-    // 그리고 이 점을 기억하세요. == 를 사용하면, 판정하려는 변수의 값이 `null` 이나 `undefined` 일 때, 참을 반환할 것입니다.
-    // 하지만 `false` 나 "" 나 0 값을 가질 때에는 거짓을 반환할 것입니다.
-    null == undefined
-
-    ```
-    **항상** 최선의 결과를 내는 비교가 무엇인지 고민하세요. - 위에 것들은 다 가이드라인입니다, 교리같은건 아니죠.
-
-    ```javascript
-
-    // 4.2.1
-    // 형변환 과 비교에 관한 메모
-
-    `===` 가 `==` 보다 좋습니다. (느슨한 형 비교가 필요하지 않는 이상)
-
-    === 는 형변환을 하지 않습니다. 무슨뜻인가 하면:
-
-    "1" === 1;
-    // false
-
-    == 는 형변환을 합니다, 무슨 뜻인가 하면:
-
-    "1" == 1;
-    // true
-
-
-    // 4.2.2
-    // 불린값, 참(true)으로 간주되는 것, 거짓(false)으로 간주되는 것
-
-    불린값: true, false
-
-    참(true)으로 간주되는 것: "foo", 1
-
-    거짓(false)으로 간주되는 것: "", 0, null, undefined, NaN, void 0
-
-    ```
-
-
-5. <a name="practical">실용적인 스타일</a>
-
-    ```javascript
-
-    // 5.1.1
-    // 실용적인 모듈
-
-    (function( global ) {
-      var Module = (function() {
-
-        var data = "secret";
-
-        return {
-          // 이것은 불린 속성입니다
-          bool: true,
-          // 문자열 값
-          string: "a string",
-          // 배열 속성
-          array: [ 1, 2, 3, 4 ],
-          // 객체 속성
-          object: {
-            lang: "en-Us"
-          },
-          getData: function() {
-            // `data` 의 현재 값을 알아내고 반환합니다
-            return data;
-          },
-          setData: function( value ) {
-            // `data` 의 값을 설정하고 반환합니다
-            return ( data = value );
-          }
-        };
-      })();
-
-      // 여기에 다른 내용이 들어갈 수도 있습니다
-
-      // 전역 객체에 모듈을 노출시키세요.
-      global.Module = Module;
-
-    })( this );
-
-    ```
-
-    ```javascript
-
-    // 5.2.1
-    // 실용적인 생성자
-
-    (function( global ) {
-
-      function Ctor( foo ) {
-
-        this.foo = foo;
-
-        return this;
-      }
-
-      Ctor.prototype.getFoo = function() {
-        return this.foo;
-      };
-
-      Ctor.prototype.setFoo = function( val ) {
-        return ( this.foo = val );
-      };
-
-
-      // `new`없이 생성자를 호출하려면, 이렇게 할 수 도 있습니다:
-      var ctor = function( foo ) {
-        return new Ctor( foo );
-      };
-
-
-      // 전역 개체에 생성자를 노출합니다
-      global.ctor = ctor;
-
-    })( this );
-
-    ```
-
-
-
-6. <a name="naming">이름 짓기</a>
-
-
-    A. 여러분은 컴파일러나 압축기(compressor)가 아닙니다. 그렇게 되려고 시도하지 마세요.
-
-    다음은 이름을 심하게 안 좋게 지은 코드 작성 사례입니다:
-
-    ```javascript
-
-    // 6.A.1.1
-    // 이름을 안 좋게 지은 코드 작성 사례
-
-    function q(s) {
-      return document.querySelectorAll(s);
-    }
-    var i,a=[],els=q("#foo");
-    for(i=0;i<els.length;i++){a.push(els[i]);}
-    ```
-
-    틀림없이 여러분은 이제까지 이렇게 코드를 작성했겠죠. - 이런 코드 작성 방식은 오늘부로 바뀌기를 바랍니다.
-
-    아래에는 좀 더 사려깊게, 그리고 좀 더 논리적으로, 친절하게 이름을 짓는 방식이 제시되어 있습니다. (가독성이 더욱 높은 구조이고요):
-
-    ```javascript
-
-    // 6.A.2.1
-    // 이름짓기가 더 잘된 코드 작성 예
-
-    function query( selector ) {
-      return document.querySelectorAll( selector );
-    }
-
-    var idx = 0,
-      elements = [],
-      matches = query("#foo"),
-      length = matches.length;
-
-    for( ; idx < length; idx++ ){
-      elements.push( matches[ idx ] );
-    }
-
-    ```
-
-    몇 가지 이름짓는 방법에 대한 조언 몇 가지:
-
-    ```javascript
-
-    // 6.A.3.1
-    // strings의 이름 짓기
-
-    `dog` 은 문자열입니다.
-
-
-    // 6.A.3.2
-    // 배열의 이름 짓기
-
-    `dogs` 는 `dog` 문자열이 들어있는 배열입니다.
-
-
-    // 6.A.3.3
-    // 함수나 오브젝트(object), 객체(instance) 등의 이름 짓기
-
-    camelCase; 함수와 변수를 선언할 때는 이렇게 이름지어 주세요.
-
-
-    // 6.A.3.4
-    // 생성자, prototypes, 기타 등등의 이름 짓는 법
-
-    PascalCase; 생성자 함수의 이름은 이렇게 짓습니다.
-
-
-    // 6.A.3.5
-    // 정규표현식의 이름 짓는 법
-
-    rDesc = //;
-
-
-    // 6.A.3.6
-    // 구글 Closure 라이브러리 스타일 가이드에서 발췌한 것
-
-    functionNamesLikeThis;  // 함수는 이렇게 이름을 지으시고..
-    variableNamesLikeThis;  // 변수는 이렇게 이름을 지으세요.
-    ConstructorNamesLikeThis;  // 생성자는 이렇게 이름을 지으시고..
-    EnumNamesLikeThis;  // Enum의 이름은 이렇게 지으세요.
-    methodNamesLikeThis;  // 메서드의 이름은 이렇게 지으시고,
-    SYMBOLIC_CONSTANTS_LIKE_THIS;  // symbolic 상수의 이름은 이렇게 지어주세요.
-
-
-
-    ```
-
-    B. `this` 다루기
-
-    나중에 호출되는 `BoundFunction`을 정의 하기위해서 `call` 이나 `apply` 가 일반 적으로 쓰여지고 있긴 하지만, `.bind( this )` 같은 함수를 사용하는편이 좋습니다. 더 좋은 선택지가 없을 때에만 엘리어싱을 고려하세요.
-
-
-    ```javascript
-
-    // 6.B.1
-    function Device( opts ) {
-
-      this.value = null;
-
-      // 비동기 스트림으로 열어서,
-      // 지속적으로 불릴 것 입니다.
-      stream.read( opts.path, function( data ) {
-
-        // 이 인스턴스의 현재 값을
-        // 데이터 스트림의 최신값으로 업데이트
-        this.value = data;
-
-      }.bind(this) );
-
-      // 이 Device 인스턴스에서의 이벤트 발생 빈도를 조절
-      setInterval(function() {
-
-        // 조절된 이벤트를 발생
-        this.emit("event");
-
-      }.bind(this), opts.freq || 100 );
-    }
-
-    // EventEmitter를 구현하는 척만 했어요. ;)
-
-    ```
-
-    이런게 불가능할 경우를 위해, 많은 현대적인 자바스크립트 라이브러리들이 `.bind` 같은 함수를 가지고 있습니다.
-
-
-    ```javascript
-    // 6.B.2
-
-    // lodash/underscore 의 _.bind()
-    function Device( opts ) {
-
-      this.value = null;
-
-      stream.read( opts.path, _.bind(function( data ) {
-
-        this.value = data;
-
-      }, this) );
-
-      setInterval(_.bind(function() {
-
-        this.emit("event");
-
-      }, this), opts.freq || 100 );
-    }
-
-    // jQuery.proxy
-    function Device( opts ) {
-
-      this.value = null;
-
-      stream.read( opts.path, jQuery.proxy(function( data ) {
-
-        this.value = data;
-
-      }, this) );
-
-      setInterval( jQuery.proxy(function() {
-
-        this.emit("event");
-
-      }, this), opts.freq || 100 );
-    }
-
-    // dojo.hitch
-    function Device( opts ) {
-
-      this.value = null;
-
-      stream.read( opts.path, dojo.hitch( this, function( data ) {
-
-        this.value = data;
-
-      }) );
-
-      setInterval( dojo.hitch( this, function() {
-
-        this.emit("event");
-
-      }), opts.freq || 100 );
-    }
-
-    ```
-
-    최후의 수단으로, `this` 의 알리아스를 `self`로 만드세요. 이 방법은 버그가 매우 발생하기 쉬우므로 가능한한 피해야 합니다.
-
-    ```javascript
-
-    // 6.B.3
-
-    function Device( opts ) {
-      var self = this;
-
-      this.value = null;
-
-      stream.read( opts.path, function( data ) {
-
-        self.value = data;
-
-      });
-
-      setInterval(function() {
-
-        self.emit("event");
-
-      }, opts.freq || 100 );
-    }
-
-    ```
-
-
-    C. `thisArg` 사용하기
-
-    ES 5.1 의 내부 프로토타입의 함수는 `thisArg`라는 특별한 시그니쳐를 가지고 있고 가능한 한 사용해야합니다
-
-    ```javascript
-
-    // 6.C.1
-
-    var obj;
-
-    obj = { f: "foo", b: "bar", q: "qux" };
-
-    Object.keys( obj ).forEach(function( key ) {
-
-      // |this| 는 이제 `obj`에 대한 참조
-
-      console.log( this[ key ] );
-
-    }, obj ); // <-- 이 최후의 인수가 `thisArg`
-
-    // Prints...
-
-    // "foo"
-    // "bar"
-    // "qux"
-
-    ```
-
-    `thisArg` 는 `Array.prototype.every`, `Array.prototype.forEach`, `Array.prototype.some`, `Array.prototype.map`, `Array.prototype.filter` 같은 것과 같이 쓸 수 있습니다.
-
-7. <a name="misc">자잘한 것들</a>
-
-    이번 섹션에서는 몇 가지 아이디어와 개념에 대해서 다룰 겁니다. 아이디어와 개념의 목적은 자바스크립트로 프로그래밍하는 데 있어 좀더 나은 방법을 찾을 수 있도록 기존에 사용하던 관행에 의문을 제기하게 만드는 것입니다.
-
-    A. `switch` 사용을 피해야 합니다. 현대의 방법론에서는, switch문이 들어간 함수를 블랙리스트에 올릴 겁니다.
-
-    파이어폭스와 크롬 최신 버전에서 `switch` 구문의 실행에 관한 눈부신 발전이 이루어진 듯 합니다.
-    http://jsperf.com/switch-vs-object-literal-vs-module
-
-    개선된 것들 중에 주목할 만한 것은 이곳에서도 볼 수 있습니다:
-    https://github.com/rwldrn/idiomatic.js/issues/13
-
-    ```javascript
-
-    // 7.A.1.1
-    // switch 구문을 사용한 코드 작성 예
-
-    switch( foo ) {
-      case "alpha":
-        alpha();
-        break;
-      case "beta":
-        beta();
-        break;
-      default:
-        // 기본적으로 수행할 것
-        break;
-    }
-
-    // 7.A.1.2
-    // 객체 리터럴(object lieteral)이나 모듈을 사용하여 접근하는 방식이 더 좋습니다:
-
-    var switchObj = {
-      alpha: function() {
-        // 구문들
-        // 반환문
-      },
-      beta: function() {
-        // 구문들
-        // 반환문
-      },
-      _default: function() {
-        // 구문들
-        // 반환문
-      }
-    };
-
-    var switchModule = (function () {
-      return {
-        alpha: function() {
-          // 구문들
-          // 반환문
-        },
-        beta: function() {
-          // 구문들
-          // 반환문
-        },
-        _default: function() {
-          // 구문들
-          // 반환문
-        }
-      };
-    })();
-
-
-    // 7.A.1.3
-    // `foo`가 `switchObj` 또는 `switchModule`의 속성이라고 할 때, 아래 메서드처럼 실행합니다...
-
-    ( Object.hasOwnProperty.call( switchObj, foo ) && switchObj[ foo ] || switchObj._default )( args );
-
-    ( Object.hasOwnProperty.call( switchObj, foo ) && switchModule[ foo ] || switchModule._default )( args );
-
-    // `foo` 의 값을 알고 있고 확신한다면
-    // 실행만 남겨 둔 채 OR 체크를 생략할 수도 있습니다:
-
-    switchObj[ foo ]( args );
-
-    switchModule[ foo ]( args );
-
-
-    // 이 패턴은 코드의 재사용성도 높여줘요.
-
-    ```
-
-    B. 값을 일찍 반환하면 코드의 가독성이 높아져요. 성능 차이는 무시할 정도밖에 안돼죠.
-
-    ```javascript
-
-    // 7.B.1.1
-    // 안좋은 예:
-    function returnLate( foo ) {
-      var ret;
-
-      if ( foo ) {
-        ret = "foo";
-      } else {
-        ret = "quux";
-      }
-      return ret;
-    }
-
-    // 좋은 예:
-
-    function returnEarly( foo ) {
-
-      if ( foo ) {
-        return "foo";
-      }
-      return "quux";
-    }
-
-    ```
-
-
-8. <a name="native">네이티브 & 호스트 객체</a>
-
-    기본적으로 중요한 것은 이겁니다:
-
-    ### 바보같은 짓은 하지마세요. 다 괜찮을 겁니다.
-
-    이 개념에 대해 좀 더 알고 싶으시면, 다음 프리젠테이션을 보세요:
-
-    #### “Everything is Permitted: Extending Built-ins(모든 게 다 가능해진, 내장기능 확장)” by Andrew Dupont (JSConf2011, Portland, Oregon)
-
-    <iframe src="http://blip.tv/play/g_Mngr6LegI.html" width="480" height="346" frameborder="0" allowfullscreen></iframe><embed type="application/x-shockwave-flash" src="http://a.blip.tv/api.swf#g_Mngr6LegI" style="display:none"></embed>
-
-    http://blip.tv/jsconf/jsconf2011-andrew-dupont-everything-is-permitted-extending-built-ins-5211542
-
-9. <a name="comments">주석 달기</a>
-  * JSDoc 스타일이 좋아요 (Closure Compiler type hints++)
-  * 주제를 가진 코드위에는 한 줄로 주석을 달아요.
-  * 보통은 여러줄로 주석을 다는게 좋고요.
-  * 코드의 맨 마지막 줄에 주석을 다는 것은 금물이에요!
-
-
-10. <a name="language">한 언어로 작성하기</a>
-
-    프로그램은 유지보수 하는 사람들에 의해 가급적 하나의 언어(영어이든 아니든 무슨 언어로든 간에 - 역자 주)로 쓰이는 것이 좋습니다.
-
-## 부록
-
-### 쉼표를 맨 앞에 쓰는 것에 대하여.
-
-이 문서를 기본 스타일 가이드로 인용하는 모든 프로젝트는 달리 명시하지 않는 한, 쉼표를 맨 앞에 쓰는 코드 포맷은 허락되지 않습니다.
-=======
 # 자연스럽고 일관성 있게 자바스크립트 코딩하는 원칙
 
 ## 이 문서는 계속 바뀝니다. 주변의 코드를 더 낫게 만들기 위한 좋은 아이디어가 있으시면 알려주세요. Github에서 fork, clone, branch, commit, push, pull request 하는 방법으로 참여해 보세요.
@@ -2474,5 +1235,4 @@
 
 ### 쉼표를 맨 앞에 쓰는 것에 대하여.
 
-이 문서를 기본 스타일 가이드로 인용하는 모든 프로젝트는 달리 명시하지 않는 한, 쉼표를 맨 앞에 쓰는 코드 포맷은 허락되지 않습니다.
->>>>>>> 23f820dc
+이 문서를 기본 스타일 가이드로 인용하는 모든 프로젝트는 달리 명시하지 않는 한, 쉼표를 맨 앞에 쓰는 코드 포맷은 허락되지 않습니다.